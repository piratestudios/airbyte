- name: Airtable
  sourceDefinitionId: 14c6e7ea-97ed-4f5e-a7b5-25e9a80b8212
  dockerRepository: airbyte/source-airtable
  dockerImageTag: 0.1.1
  documentationUrl: https://docs.airbyte.io/integrations/sources/airtable
  icon: airtable.svg
  sourceType: api
- name: AWS CloudTrail
  sourceDefinitionId: 6ff047c0-f5d5-4ce5-8c81-204a830fa7e1
  dockerRepository: airbyte/source-aws-cloudtrail
  dockerImageTag: 0.1.2
  documentationUrl: https://docs.airbyte.io/integrations/sources/aws-cloudtrail
  icon: awscloudtrail.svg
  sourceType: api
- name: Amazon Ads
  sourceDefinitionId: c6b0a29e-1da9-4512-9002-7bfd0cba2246
  dockerRepository: airbyte/source-amazon-ads
  dockerImageTag: 0.1.2
  documentationUrl: https://docs.airbyte.io/integrations/sources/amazon-ads
  icon: amazonads.svg
  sourceType: api
- name: Amazon Seller Partner
  sourceDefinitionId: e55879a8-0ef8-4557-abcf-ab34c53ec460
  dockerRepository: airbyte/source-amazon-seller-partner
  dockerImageTag: 0.2.7
  sourceType: api
  documentationUrl: https://docs.airbyte.io/integrations/sources/amazon-seller-partner
  icon: amazonsellerpartner.svg
- name: Amazon SQS
  sourceDefinitionId: 983fd355-6bf3-4709-91b5-37afa391eeb6
  dockerRepository: airbyte/source-amazon-sqs
  dockerImageTag: 0.1.0
  documentationUrl: https://docs.airbyte.io/integrations/sources/amazon-sqs
  sourceType: api
- name: Amplitude
  sourceDefinitionId: fa9f58c6-2d03-4237-aaa4-07d75e0c1396
  dockerRepository: airbyte/source-amplitude
  dockerImageTag: 0.1.3
  documentationUrl: https://docs.airbyte.io/integrations/sources/amplitude
  icon: amplitude.svg
  sourceType: api
- name: Apify Dataset
  sourceDefinitionId: 47f17145-fe20-4ef5-a548-e29b048adf84
  dockerRepository: airbyte/source-apify-dataset
  dockerImageTag: 0.1.2
  documentationUrl: https://docs.airbyte.io/integrations/sources/apify-dataset
  icon: apify.svg
  sourceType: api
- name: Appstore
  sourceDefinitionId: 2af123bf-0aaf-4e0d-9784-cb497f23741a
  dockerRepository: airbyte/source-appstore-singer
  dockerImageTag: 0.2.5
  documentationUrl: https://docs.airbyte.io/integrations/sources/appstore
  icon: appstore.svg
  sourceType: api
- name: Asana
  sourceDefinitionId: d0243522-dccf-4978-8ba0-37ed47a0bdbf
  dockerRepository: airbyte/source-asana
  dockerImageTag: 0.1.3
  documentationUrl: https://docs.airbyte.io/integrations/sources/asana
  icon: asana.svg
  sourceType: api
- name: Azure Table Storage
  sourceDefinitionId: 798ae795-5189-42b6-b64e-3cb91db93338
  dockerRepository: airbyte/source-azure-table
  dockerImageTag: 0.1.0
  documentationUrl: https://docs.airbyte.io/integrations/sources/azure-table
  icon: azureblobstorage.svg
  sourceType: database
- name: BambooHR
  sourceDefinitionId: 90916976-a132-4ce9-8bce-82a03dd58788
  dockerRepository: airbyte/source-bamboo-hr
  dockerImageTag: 0.1.0
  documentationUrl: https://docs.airbyte.io/integrations/sources/bamboo-hr
  icon: bamboohr.svg
  sourceType: api
- name: BigCommerce
  sourceDefinitionId: 59c5501b-9f95-411e-9269-7143c939adbd
  dockerRepository: airbyte/source-bigcommerce
  dockerImageTag: 0.1.2
  documentationUrl: https://docs.airbyte.io/integrations/sources/bigcommerce
  icon: bigcommerce.svg
  sourceType: api
- name: BigQuery
  sourceDefinitionId: bfd1ddf8-ae8a-4620-b1d7-55597d2ba08c
  dockerRepository: airbyte/source-bigquery
  dockerImageTag: 0.1.4
  documentationUrl: https://docs.airbyte.io/integrations/sources/bigquery
  icon: bigquery.svg
  sourceType: database
- name: Bing Ads
  sourceDefinitionId: 47f25999-dd5e-4636-8c39-e7cea2453331
  dockerRepository: airbyte/source-bing-ads
  dockerImageTag: 0.1.2
  documentationUrl: https://docs.airbyte.io/integrations/sources/bing-ads
  icon: bingads.svg
  sourceType: api
- name: Braintree
  sourceDefinitionId: 63cea06f-1c75-458d-88fe-ad48c7cb27fd
  dockerRepository: airbyte/source-braintree
  dockerImageTag: 0.1.2
  documentationUrl: https://docs.airbyte.io/integrations/sources/braintree
  icon: braintree.svg
  sourceType: api
- name: Cart.com
  sourceDefinitionId: bb1a6d31-6879-4819-a2bd-3eed299ea8e2
  dockerRepository: airbyte/source-cart
  dockerImageTag: 0.1.4
  documentationUrl: https://docs.airbyte.io/integrations/sources/cart
  icon: cart.svg
  sourceType: api
- name: Chargebee
  sourceDefinitionId: 686473f1-76d9-4994-9cc7-9b13da46147c
  dockerRepository: airbyte/source-chargebee
  dockerImageTag: 0.1.4
  documentationUrl: https://docs.airbyte.io/integrations/sources/chargebee
  icon: chargebee.svg
  sourceType: api
- name: ClickHouse
  sourceDefinitionId: bad83517-5e54-4a3d-9b53-63e85fbd4d7c
  dockerRepository: airbyte/source-clickhouse
  dockerImageTag: 0.1.6
  documentationUrl: https://docs.airbyte.io/integrations/sources/clickhouse
  icon: cliskhouse.svg
  sourceType: database
- name: Close.com
  sourceDefinitionId: dfffecb7-9a13-43e9-acdc-b92af7997ca9
  dockerRepository: airbyte/source-close-com
  dockerImageTag: 0.1.0
  documentationUrl: https://docs.airbyte.io/integrations/sources/close-com
  icon: close.svg
  sourceType: api
- name: Cockroachdb
  sourceDefinitionId: 9fa5862c-da7c-11eb-8d19-0242ac130003
  dockerRepository: airbyte/source-cockroachdb
  dockerImageTag: 0.1.3
  documentationUrl: https://docs.airbyte.io/integrations/sources/cockroachdb
  icon: cockroachdb.svg
  sourceType: database
- name: Commercetools
  sourceDefinitionId: 008b2e26-11a3-11ec-82a8-0242ac130003
  dockerRepository: airbyte/source-commercetools
  dockerImageTag: 0.1.0
  documentationUrl: https://docs.airbyte.io/integrations/sources/commercetools
  icon: commercetools.svg
  sourceType: api
- name: Delighted
  sourceDefinitionId: cc88c43f-6f53-4e8a-8c4d-b284baaf9635
  dockerRepository: airbyte/source-delighted
  dockerImageTag: 0.1.0
  documentationUrl: https://docs.airbyte.io/integrations/sources/delighted
  icon: delighted.svg
  sourceType: api
- name: Dixa
  sourceDefinitionId: 0b5c867e-1b12-4d02-ab74-97b2184ff6d7
  dockerRepository: airbyte/source-dixa
  dockerImageTag: 0.1.2
  documentationUrl: https://docs.airbyte.io/integrations/sources/dixa
  icon: dixa.svg
  sourceType: api
- name: Drift
  sourceDefinitionId: 445831eb-78db-4b1f-8f1f-0d96ad8739e2
  dockerRepository: airbyte/source-drift
  dockerImageTag: 0.2.5
  documentationUrl: https://docs.airbyte.io/integrations/sources/drift
  icon: drift.svg
  sourceType: api
- name: Exchange Rates Api
  sourceDefinitionId: e2b40e36-aa0e-4bed-b41b-bcea6fa348b1
  dockerRepository: airbyte/source-exchange-rates
  dockerImageTag: 0.2.5
  documentationUrl: https://docs.airbyte.io/integrations/sources/exchangeratesapi
  icon: exchangeratesapi.svg
  sourceType: api
- name: Facebook Marketing
  sourceDefinitionId: e7778cfc-e97c-4458-9ecb-b4f2bba8946c
  dockerRepository: airbyte/source-facebook-marketing
  dockerImageTag: 0.2.30
  documentationUrl: https://docs.airbyte.io/integrations/sources/facebook-marketing
  icon: facebook.svg
  sourceType: api
- name: Facebook Pages
  sourceDefinitionId: 010eb12f-837b-4685-892d-0a39f76a98f5
  dockerRepository: airbyte/source-facebook-pages
  dockerImageTag: 0.1.6
  documentationUrl: https://hub.docker.com/r/airbyte/source-facebook-pages
  icon: facebook.svg
  sourceType: api
- name: File
  sourceDefinitionId: 778daa7c-feaf-4db6-96f3-70fd645acc77
  dockerRepository: airbyte/source-file
  dockerImageTag: 0.2.8
  documentationUrl: https://docs.airbyte.io/integrations/sources/file
  icon: file.svg
  sourceType: file
- name: Freshdesk
  sourceDefinitionId: ec4b9503-13cb-48ab-a4ab-6ade4be46567
  dockerRepository: airbyte/source-freshdesk
  dockerImageTag: 0.2.11
  documentationUrl: https://docs.airbyte.io/integrations/sources/freshdesk
  icon: freshdesk.svg
  sourceType: api
- name: Freshsales
  sourceDefinitionId: eca08d79-7b92-4065-b7f3-79c14836ebe7
  dockerRepository: airbyte/source-freshsales
  dockerImageTag: 0.1.0
  documentationUrl: https://docs.airbyte.io/integrations/sources/freshsales
  icon: freshsales.svg
  sourceType: api
- name: Freshservice
  sourceDefinitionId: 9bb85338-ea95-4c93-b267-6be89125b267
  dockerRepository: airbyte/source-freshservice
  dockerImageTag: 0.1.0
  documentationUrl: https://docs.airbyte.io/integrations/sources/freshservice
  icon: freshdesk.svg
  sourceType: api
- name: GitHub
  sourceDefinitionId: ef69ef6e-aa7f-4af1-a01d-ef775033524e
  dockerRepository: airbyte/source-github
  dockerImageTag: 0.2.8
  documentationUrl: https://docs.airbyte.io/integrations/sources/github
  icon: github.svg
  sourceType: api
- name: Gitlab
  sourceDefinitionId: 5e6175e5-68e1-4c17-bff9-56103bbb0d80
  dockerRepository: airbyte/source-gitlab
  dockerImageTag: 0.1.3
  documentationUrl: https://docs.airbyte.io/integrations/sources/gitlab
  icon: gitlab.svg
  sourceType: api
- name: Google Ads
  sourceDefinitionId: 253487c0-2246-43ba-a21f-5116b20a2c50
  dockerRepository: airbyte/source-google-ads
  dockerImageTag: 0.1.19
  documentationUrl: https://docs.airbyte.io/integrations/sources/google-ads
  icon: google-adwords.svg
  sourceType: api
- name: Google Analytics
  sourceDefinitionId: eff3616a-f9c3-11eb-9a03-0242ac130003
  dockerRepository: airbyte/source-google-analytics-v4
  dockerImageTag: 0.1.14
  documentationUrl: https://docs.airbyte.io/integrations/sources/google-analytics-v4
  icon: google-analytics.svg
  sourceType: api
- name: Google Directory
  sourceDefinitionId: d19ae824-e289-4b14-995a-0632eb46d246
  dockerRepository: airbyte/source-google-directory
  dockerImageTag: 0.1.9
  documentationUrl: https://docs.airbyte.io/integrations/sources/google-directory
  icon: googledirectory.svg
  sourceType: api
- name: Google Search Console
  sourceDefinitionId: eb4c9e00-db83-4d63-a386-39cfa91012a8
  dockerRepository: airbyte/source-google-search-console
  dockerImageTag: 0.1.8
  documentationUrl: https://docs.airbyte.io/integrations/sources/google-search-console
  icon: googlesearchconsole.svg
  sourceType: api
- name: Google Sheets
  sourceDefinitionId: 71607ba1-c0ac-4799-8049-7f4b90dd50f7
  dockerRepository: airbyte/source-google-sheets
  dockerImageTag: 0.2.7
  documentationUrl: https://docs.airbyte.io/integrations/sources/google-sheets
  icon: google-sheets.svg
  sourceType: file
- name: Google Workspace Admin Reports
  sourceDefinitionId: ed9dfefa-1bbc-419d-8c5e-4d78f0ef6734
  dockerRepository: airbyte/source-google-workspace-admin-reports
  dockerImageTag: 0.1.7
  documentationUrl: https://docs.airbyte.io/integrations/sources/google-workspace-admin-reports
  icon: googleworkpace.svg
  sourceType: api
- name: Greenhouse
  sourceDefinitionId: 59f1e50a-331f-4f09-b3e8-2e8d4d355f44
  dockerRepository: airbyte/source-greenhouse
  dockerImageTag: 0.2.6
  documentationUrl: https://docs.airbyte.io/integrations/sources/greenhouse
  icon: greenhouse.svg
  sourceType: api
- name: Harvest
  sourceDefinitionId: fe2b4084-3386-4d3b-9ad6-308f61a6f1e6
  dockerRepository: airbyte/source-harvest
  dockerImageTag: 0.1.8
  documentationUrl: https://docs.airbyte.io/integrations/sources/harvest
  icon: harvest.svg
  sourceType: api
- name: HubSpot
  sourceDefinitionId: 36c891d9-4bd9-43ac-bad2-10e12756272c
  dockerRepository: airbyte/source-hubspot
  dockerImageTag: 0.1.29
  documentationUrl: https://docs.airbyte.io/integrations/sources/hubspot
  icon: hubspot.svg
  sourceType: api
- name: IBM Db2
  sourceDefinitionId: 447e0381-3780-4b46-bb62-00a4e3c8b8e2
  dockerRepository: airbyte/source-db2
  dockerImageTag: 0.1.3
  documentationUrl: https://docs.airbyte.io/integrations/sources/db2
  icon: db2.svg
  sourceType: database
- name: Instagram
  sourceDefinitionId: 6acf6b55-4f1e-4fca-944e-1a3caef8aba8
  dockerRepository: airbyte/source-instagram
  dockerImageTag: 0.1.9
  documentationUrl: https://hub.docker.com/r/airbyte/source-instagram
  icon: instagram.svg
  sourceType: api
- name: Intercom
  sourceDefinitionId: d8313939-3782-41b0-be29-b3ca20d8dd3a
  dockerRepository: airbyte/source-intercom
  dockerImageTag: 0.1.12
  documentationUrl: https://docs.airbyte.io/integrations/sources/intercom
  icon: intercom.svg
  sourceType: api
- name: Iterable
  sourceDefinitionId: 2e875208-0c0b-4ee4-9e92-1cb3156ea799
  dockerRepository: airbyte/source-iterable
  dockerImageTag: 0.1.15
  documentationUrl: https://docs.airbyte.io/integrations/sources/iterable
  icon: iterable.svg
  sourceType: api
- name: Jira
  sourceDefinitionId: 68e63de2-bb83-4c7e-93fa-a8a9051e3993
  dockerRepository: airbyte/source-jira
  dockerImageTag: 0.2.16
  documentationUrl: https://docs.airbyte.io/integrations/sources/jira
  icon: jira.svg
  sourceType: api
- name: Kafka
  sourceDefinitionId: d917a47b-8537-4d0d-8c10-36a9928d4265
  dockerRepository: airbyte/source-kafka
  dockerImageTag: 0.1.2
  documentationUrl: https://docs.airbyte.io/integrations/sources/kafka
  icon: kafka.svg
  sourceType: database
- name: Klaviyo
  sourceDefinitionId: 95e8cffd-b8c4-4039-968e-d32fb4a69bde
  dockerRepository: airbyte/source-klaviyo
  dockerImageTag: 0.1.3
  documentationUrl: https://docs.airbyte.io/integrations/sources/klaviyo
  icon: klaviyo.svg
  sourceType: api
- name: Lemlist
  sourceDefinitionId: 789f8e7a-2d28-11ec-8d3d-0242ac130003
  dockerRepository: airbyte/source-lemlist
  dockerImageTag: 0.1.0
  documentationUrl: https://docs.airbyte.io/integrations/sources/source-lemlist
  sourceType: api
- name: Lever Hiring
  sourceDefinitionId: 3981c999-bd7d-4afc-849b-e53dea90c948
  dockerRepository: airbyte/source-lever-hiring
  dockerImageTag: 0.1.0
  documentationUrl: https://docs.airbyte.io/integrations/sources/lever-hiring
  icon: leverhiring.svg
  sourceType: api
- name: LinkedIn Ads
  sourceDefinitionId: 137ece28-5434-455c-8f34-69dc3782f451
  dockerRepository: airbyte/source-linkedin-ads
  dockerImageTag: 0.1.5
  documentationUrl: https://docs.airbyte.io/integrations/sources/linkedin-ads
  icon: linkedin.svg
  sourceType: api
- name: Linnworks
  sourceDefinitionId: 7b86879e-26c5-4ef6-a5ce-2be5c7b46d1e
  dockerRepository: airbyte/source-linnworks
  dockerImageTag: 0.1.4
  documentationUrl: https://docs.airbyte.io/integrations/sources/linnworks
  icon: linnworks.svg
  sourceType: api
- name: Looker
  sourceDefinitionId: 00405b19-9768-4e0c-b1ae-9fc2ee2b2a8c
  dockerRepository: airbyte/source-looker
  dockerImageTag: 0.2.5
  documentationUrl: https://docs.airbyte.io/integrations/sources/looker
  icon: looker.svg
  sourceType: api
- name: Mailchimp
  sourceDefinitionId: b03a9f3e-22a5-11eb-adc1-0242ac120002
  dockerRepository: airbyte/source-mailchimp
  dockerImageTag: 0.2.9
  documentationUrl: https://docs.airbyte.io/integrations/sources/mailchimp
  icon: mailchimp.svg
  sourceType: api
- name: Mailgun
  sourceDefinitionId: 5b9cb09e-1003-4f9c-983d-5779d1b2cd51
  dockerRepository: airbyte/source-mailgun
  dockerImageTag: 0.1.0
  documentationUrl: https://docs.airbyte.io/integrations/sources/mailgun
  icon: mailgun.svg
  sourceType: api
- name: Marketo
  sourceDefinitionId: 9e0556f4-69df-4522-a3fb-03264d36b348
  dockerRepository: airbyte/source-marketo
  dockerImageTag: 0.1.2
  documentationUrl: https://docs.airbyte.io/integrations/sources/marketo
  icon: marketo.svg
  sourceType: api
- name: Microsoft SQL Server (MSSQL)
  sourceDefinitionId: b5ea17b1-f170-46dc-bc31-cc744ca984c1
  dockerRepository: airbyte/source-mssql
  dockerImageTag: 0.3.10
  documentationUrl: https://docs.airbyte.io/integrations/sources/mssql
  icon: mssql.svg
  sourceType: database
- name: Microsoft teams
  sourceDefinitionId: eaf50f04-21dd-4620-913b-2a83f5635227
  dockerRepository: airbyte/source-microsoft-teams
  dockerImageTag: 0.2.5
  documentationUrl: https://docs.airbyte.io/integrations/sources/microsoft-teams
  icon: microsoft-teams.svg
  sourceType: api
- name: Mixpanel
  sourceDefinitionId: 12928b32-bf0a-4f1e-964f-07e12e37153a
  dockerRepository: airbyte/source-mixpanel
  dockerImageTag: 0.1.7
  documentationUrl: https://docs.airbyte.io/integrations/sources/mixpanel
  icon: mixpanel.svg
  sourceType: api
- name: Monday
  sourceDefinitionId: 80a54ea2-9959-4040-aac1-eee42423ec9b
  dockerRepository: airbyte/source-monday
  dockerImageTag: 0.1.2
  documentationUrl: https://docs.airbyte.io/integrations/sources/monday
  icon: monday.svg
  sourceType: api
- name: MongoDb
  sourceDefinitionId: b2e713cd-cc36-4c0a-b5bd-b47cb8a0561e
  dockerRepository: airbyte/source-mongodb-v2
  dockerImageTag: 0.1.9
  documentationUrl: https://docs.airbyte.io/integrations/sources/mongodb-v2
  icon: mongodb.svg
  sourceType: database
- name: My Hours
  sourceDefinitionId: 722ba4bf-06ec-45a4-8dd5-72e4a5cf3903
  dockerRepository: airbyte/source-my-hours
  dockerImageTag: 0.1.0
  documentationUrl: https://docs.airbyte.io/integrations/sources/my-hours
  icon: my-hours.svg
  sourceType: api
- name: MySQL
  sourceDefinitionId: 435bb9a5-7887-4809-aa58-28c27df0d7ad
  dockerRepository: airbyte/source-mysql
  dockerImageTag: 0.5.1
  documentationUrl: https://docs.airbyte.io/integrations/sources/mysql
  icon: mysql.svg
  sourceType: database
- name: Notion
  sourceDefinitionId: 6e00b415-b02e-4160-bf02-58176a0ae687
  dockerRepository: airbyte/source-notion
  dockerImageTag: 0.1.0
  documentationUrl: https://docs.airbyte.io/integrations/sources/notion
  icon: notion.svg
  sourceType: api
- name: Okta
  sourceDefinitionId: 1d4fdb25-64fc-4569-92da-fcdca79a8372
  dockerRepository: airbyte/source-okta
  dockerImageTag: 0.1.4
  documentationUrl: https://docs.airbyte.io/integrations/sources/okta
  icon: okta.svg
  sourceType: api
- name: OneSignal
  sourceDefinitionId: bb6afd81-87d5-47e3-97c4-e2c2901b1cf8
  dockerRepository: airbyte/source-onesignal
  dockerImageTag: 0.1.2
  documentationUrl: https://docs.airbyte.io/integrations/sources/lever-onesignal
  icon: onesignal.svg
  sourceType: api
- name: OpenWeather
  sourceDefinitionId: d8540a80-6120-485d-b7d6-272bca477d9b
  dockerRepository: airbyte/source-openweather
  dockerImageTag: 0.1.0
  documentationUrl: https://docs.airbyte.io/integrations/sources/openweather
  sourceType: api
- name: Oracle DB
  sourceDefinitionId: b39a7370-74c3-45a6-ac3a-380d48520a83
  dockerRepository: airbyte/source-oracle
  dockerImageTag: 0.3.10
  documentationUrl: https://docs.airbyte.io/integrations/sources/oracle
  icon: oracle.svg
  sourceType: database
- sourceDefinitionId: 3490c201-5d95-4783-b600-eaf07a4c7787
  name: Outreach
  dockerRepository: airbyte/source-outreach
  dockerImageTag: 0.1.1
  documentationUrl: https://docs.airbyte.io/integrations/sources/outreach
  icon: outreach.svg
  sourceType: api
- name: Paypal Transaction
  sourceDefinitionId: d913b0f2-cc51-4e55-a44c-8ba1697b9239
  dockerRepository: airbyte/source-paypal-transaction
  dockerImageTag: 0.1.3
  documentationUrl: https://docs.airbyte.io/integrations/sources/paypal-transaction
  icon: paypal.svg
  sourceType: api
- name: Paystack
  sourceDefinitionId: 193bdcb8-1dd9-48d1-aade-91cadfd74f9b
  dockerRepository: airbyte/source-paystack
  dockerImageTag: 0.1.1
  documentationUrl: https://docs.airbyte.io/integrations/sources/paystack
  icon: paystack.svg
  sourceType: api
- name: Pinterest
  sourceDefinitionId: 5cb7e5fe-38c2-11ec-8d3d-0242ac130003
  dockerRepository: airbyte/source-pinterest
  dockerImageTag: 0.1.0
  documentationUrl: https://docs.airbyte.io/integrations/sources/pinterest
  icon: pinterest.svg
  sourceType: api
- name: Pipedrive
  sourceDefinitionId: d8286229-c680-4063-8c59-23b9b391c700
  dockerRepository: airbyte/source-pipedrive
  dockerImageTag: 0.1.9
  documentationUrl: https://docs.airbyte.io/integrations/sources/pipedrive
  icon: pipedrive.svg
  sourceType: api
- name: Plaid
  sourceDefinitionId: ed799e2b-2158-4c66-8da4-b40fe63bc72a
  dockerRepository: airbyte/source-plaid
  dockerImageTag: 0.2.1
  documentationUrl: https://docs.airbyte.io/integrations/sources/plaid
  icon: plaid.svg
  sourceType: api
- name: PokeAPI
  sourceDefinitionId: 6371b14b-bc68-4236-bfbd-468e8df8e968
  dockerRepository: airbyte/source-pokeapi
  dockerImageTag: 0.1.4
  documentationUrl: https://docs.airbyte.io/integrations/sources/pokeapi
  icon: pokeapi.svg
  sourceType: api
- name: PostHog
  sourceDefinitionId: af6d50ee-dddf-4126-a8ee-7faee990774f
  dockerRepository: airbyte/source-posthog
  dockerImageTag: 0.1.5
  documentationUrl: https://docs.airbyte.io/integrations/sources/posthog
  icon: posthog.svg
  sourceType: api
- name: Postgres
  sourceDefinitionId: decd338e-5647-4c0b-adf4-da0e75f5a750
  dockerRepository: airbyte/source-postgres
<<<<<<< HEAD
  dockerImageTag: 0.3.18
=======
  dockerImageTag: 0.4.0
>>>>>>> 586f22d3
  documentationUrl: https://docs.airbyte.io/integrations/sources/postgres
  icon: postgresql.svg
  sourceType: database
- name: Prestashop
  sourceDefinitionId: d60a46d4-709f-4092-a6b7-2457f7d455f5
  dockerRepository: airbyte/source-prestashop
  dockerImageTag: 0.1.0
  documentationUrl: https://docs.airbyte.io/integrations/sources/presta-shop
  icon: prestashop.svg
  sourceType: api
- name: Qualaroo
  sourceDefinitionId: b08e4776-d1de-4e80-ab5c-1e51dad934a2
  dockerRepository: airbyte/source-qualaroo
  dockerImageTag: 0.1.0
  documentationUrl: https://docs.airbyte.io/integrations/sources/qualaroo
  icon: qualaroo.svg
  sourceType: api
- name: Quickbooks
  sourceDefinitionId: 29b409d9-30a5-4cc8-ad50-886eb846fea3
  dockerRepository: airbyte/source-quickbooks-singer
  dockerImageTag: 0.1.3
  documentationUrl: https://docs.airbyte.io/integrations/sources/quickbooks
  icon: qb.svg
  sourceType: api
- name: Recharge
  sourceDefinitionId: 45d2e135-2ede-49e1-939f-3e3ec357a65e
  dockerRepository: airbyte/source-recharge
  dockerImageTag: 0.1.5
  documentationUrl: https://docs.airbyte.io/integrations/sources/recharge
  icon: recharge.svg
  sourceType: api
- name: Recurly
  sourceDefinitionId: cd42861b-01fc-4658-a8ab-5d11d0510f01
  dockerRepository: airbyte/source-recurly
  dockerImageTag: 0.2.7
  documentationUrl: https://docs.airbyte.io/integrations/sources/recurly
  icon: recurly.svg
  sourceType: api
- name: Redshift
  sourceDefinitionId: e87ffa8e-a3b5-f69c-9076-6011339de1f6
  dockerRepository: airbyte/source-redshift
  dockerImageTag: 0.3.5
  documentationUrl: https://docs.airbyte.io/integrations/sources/redshift
  icon: redshift.svg
  sourceType: database
- name: Retently
  sourceDefinitionId: db04ecd1-42e7-4115-9cec-95812905c626
  dockerRepository: airbyte/source-retently
  dockerImageTag: 0.1.1
  documentationUrl: https://docs.airbyte.io/integrations/sources/retently
  icon: retently.svg
  sourceType: api
- name: S3
  sourceDefinitionId: 69589781-7828-43c5-9f63-8925b1c1ccc2
  dockerRepository: airbyte/source-s3
  dockerImageTag: 0.1.7
  documentationUrl: https://docs.airbyte.io/integrations/sources/s3
  icon: s3.svg
  sourceType: file
- name: SalesLoft
  sourceDefinitionId: 41991d12-d4b5-439e-afd0-260a31d4c53f
  dockerRepository: airbyte/source-salesloft
  dockerImageTag: 0.1.1
  documentationUrl: https://docs.airbyte.io/integrations/sources/lever-onesignal
  icon: salesloft.svg
  sourceType: api
- name: Salesforce
  sourceDefinitionId: b117307c-14b6-41aa-9422-947e34922962
  dockerRepository: airbyte/source-salesforce
<<<<<<< HEAD
  dockerImageTag: 0.1.10
=======
  dockerImageTag: 0.1.12
>>>>>>> 586f22d3
  documentationUrl: https://docs.airbyte.io/integrations/sources/salesforce
  icon: salesforce.svg
  sourceType: api
- name: SearchMetrics
  sourceDefinitionId: 8d7ef552-2c0f-11ec-8d3d-0242ac130003
  dockerRepository: airbyte/source-search-metrics
  dockerImageTag: 0.1.1
  documentationUrl: https://docs.airbyte.io/integrations/sources/search-metrics
  icon: searchmetrics.svg
  sourceType: api
- name: Sendgrid
  sourceDefinitionId: fbb5fbe2-16ad-4cf4-af7d-ff9d9c316c87
  dockerRepository: airbyte/source-sendgrid
  dockerImageTag: 0.2.6
  documentationUrl: https://docs.airbyte.io/integrations/sources/sendgrid
  icon: sendgrid.svg
  sourceType: api
- name: Shopify
  sourceDefinitionId: 9da77001-af33-4bcd-be46-6252bf9342b9
  dockerRepository: airbyte/source-shopify
  dockerImageTag: 0.1.26
  documentationUrl: https://docs.airbyte.io/integrations/sources/shopify
  icon: shopify.svg
  sourceType: api
- name: Short.io
  sourceDefinitionId: 2fed2292-5586-480c-af92-9944e39fe12d
  dockerRepository: airbyte/source-shortio
  dockerImageTag: 0.1.1
  documentationUrl: https://docs.airbyte.io/integrations/sources/shortio
  icon: short.svg
  sourceType: api
- name: Slack
  sourceDefinitionId: c2281cee-86f9-4a86-bb48-d23286b4c7bd
  dockerRepository: airbyte/source-slack
  dockerImageTag: 0.1.13
  documentationUrl: https://docs.airbyte.io/integrations/sources/slack
  icon: slack.svg
  sourceType: api
- name: Smartsheets
  sourceDefinitionId: 374ebc65-6636-4ea0-925c-7d35999a8ffc
  dockerRepository: airbyte/source-smartsheets
  dockerImageTag: 0.1.7
  documentationUrl: https://docs.airbyte.io/integrations/sources/smartsheets
  icon: smartsheet.svg
  sourceType: api
- name: Snapchat Marketing
  sourceDefinitionId: 200330b2-ea62-4d11-ac6d-cfe3e3f8ab2b
  dockerRepository: airbyte/source-snapchat-marketing
  dockerImageTag: 0.1.4
  documentationUrl: https://docs.airbyte.io/integrations/sources/snapchat-marketing
  icon: snapchat.svg
  sourceType: api
- name: Snowflake
  sourceDefinitionId: e2d65910-8c8b-40a1-ae7d-ee2416b2bfa2
  dockerRepository: airbyte/source-snowflake
  dockerImageTag: 0.1.2
  documentationUrl: https://docs.airbyte.io/integrations/sources/snowflake
  icon: snowflake.svg
  sourceType: database
- name: Square
  sourceDefinitionId: 77225a51-cd15-4a13-af02-65816bd0ecf4
  dockerRepository: airbyte/source-square
  dockerImageTag: 0.1.3
  documentationUrl: https://docs.airbyte.io/integrations/sources/square
  icon: square.svg
  sourceType: api
- sourceDefinitionId: 7a4327c4-315a-11ec-8d3d-0242ac130003
  name: Strava
  dockerRepository: airbyte/source-strava
  dockerImageTag: 0.1.2
  documentationUrl: https://docs.airbyte.io/integrations/sources/strava
  icon: strava.svg
- name: Stripe
  sourceDefinitionId: e094cb9a-26de-4645-8761-65c0c425d1de
  dockerRepository: airbyte/source-stripe
  dockerImageTag: 0.1.26
  documentationUrl: https://docs.airbyte.io/integrations/sources/stripe
  icon: stripe.svg
  sourceType: api
- name: Survey Monkey
  sourceDefinitionId: badc5925-0485-42be-8caa-b34096cb71b5
  dockerRepository: airbyte/source-surveymonkey
  dockerImageTag: 0.1.4
  documentationUrl: https://docs.airbyte.io/integrations/sources/surveymonkey
  icon: surveymonkey.svg
  sourceType: api
- name: Tempo
  sourceDefinitionId: d1aa448b-7c54-498e-ad95-263cbebcd2db
  dockerRepository: airbyte/source-tempo
  dockerImageTag: 0.2.4
  documentationUrl: https://docs.airbyte.io/integrations/sources/tempo
  icon: tempo.svg
  sourceType: api
- name: TikTok Marketing
  sourceDefinitionId: 4bfac00d-ce15-44ff-95b9-9e3c3e8fbd35
  dockerRepository: airbyte/source-tiktok-marketing
  dockerImageTag: 0.1.3
  documentationUrl: https://docs.airbyte.io/integrations/sources/tiktok-marketing
  icon: tiktok.svg
  sourceType: api
- name: Trello
  sourceDefinitionId: 8da67652-004c-11ec-9a03-0242ac130003
  dockerRepository: airbyte/source-trello
  dockerImageTag: 0.1.5
  documentationUrl: https://docs.airbyte.io/integrations/sources/trello
  icon: trelllo.svg
  sourceType: api
- name: Twilio
  sourceDefinitionId: b9dc6155-672e-42ea-b10d-9f1f1fb95ab1
  dockerRepository: airbyte/source-twilio
  dockerImageTag: 0.1.1
  documentationUrl: https://docs.airbyte.io/integrations/sources/twilio
  icon: twilio.svg
  sourceType: api
- name: Typeform
  sourceDefinitionId: e7eff203-90bf-43e5-a240-19ea3056c474
  dockerRepository: airbyte/source-typeform
  dockerImageTag: 0.1.4
  documentationUrl: https://docs.airbyte.io/integrations/sources/typeform
  icon: typeform.svg
  sourceType: api
- name: US Census
  sourceDefinitionId: c4cfaeda-c757-489a-8aba-859fb08b6970
  dockerRepository: airbyte/source-us-census
  dockerImageTag: 0.1.1
  documentationUrl: https://docs.airbyte.io/integrations/sources/us-census
  icon: uscensus.svg
  sourceType: api
- sourceDefinitionId: afa734e4-3571-11ec-991a-1e0031268139
  name: YouTube Analytics
  dockerRepository: airbyte/source-youtube-analytics
  dockerImageTag: 0.1.0
  documentationUrl: https://docs.airbyte.io/integrations/sources/source-youtube-analytics
  icon: youtube.svg
  sourceType: api
- name: Zendesk Chat
  sourceDefinitionId: 40d24d0f-b8f9-4fe0-9e6c-b06c0f3f45e4
  dockerRepository: airbyte/source-zendesk-chat
  dockerImageTag: 0.1.6
  documentationUrl: https://docs.airbyte.io/integrations/sources/zendesk-chat
  icon: zendesk.svg
  sourceType: api
- name: Zendesk Sunshine
  sourceDefinitionId: 325e0640-e7b3-4e24-b823-3361008f603f
  dockerRepository: airbyte/source-zendesk-sunshine
  dockerImageTag: 0.1.0
  documentationUrl: https://docs.airbyte.io/integrations/sources/zendesk-sunshine
  icon: zendesk.svg
  sourceType: api
- name: Zendesk Support
  sourceDefinitionId: 79c1aa37-dae3-42ae-b333-d1c105477715
  dockerRepository: airbyte/source-zendesk-support
  dockerImageTag: 0.1.11
  documentationUrl: https://docs.airbyte.io/integrations/sources/zendesk-support
  icon: zendesk.svg
  sourceType: api
- name: Zendesk Talk
  sourceDefinitionId: c8630570-086d-4a40-99ae-ea5b18673071
  dockerRepository: airbyte/source-zendesk-talk
  dockerImageTag: 0.1.3
  documentationUrl: https://docs.airbyte.io/integrations/sources/zendesk-talk
  icon: zendesk.svg
  sourceType: api
- name: Zenloop
  sourceDefinitionId: f1e4c7f6-db5c-4035-981f-d35ab4998794
  dockerRepository: airbyte/source-zenloop
  dockerImageTag: 0.1.1
  documentationUrl: https://docs.airbyte.io/integrations/sources/zenloop
  sourceType: api
- sourceDefinitionId: cdaf146a-9b75-49fd-9dd2-9d64a0bb4781
  name: Sentry
  dockerRepository: airbyte/source-sentry
  dockerImageTag: 0.1.0
  documentationUrl: https://docs.airbyte.io/integrations/sources/sentry
  icon: sentry.svg
- name: Zoom
  sourceDefinitionId: aea2fd0d-377d-465e-86c0-4fdc4f688e51
  dockerRepository: airbyte/source-zoom-singer
  dockerImageTag: 0.2.4
  documentationUrl: https://docs.airbyte.io/integrations/sources/zoom
  icon: zoom.svg
  sourceType: api
- name: Zuora
  sourceDefinitionId: 3dc3037c-5ce8-4661-adc2-f7a9e3c5ece5
  dockerRepository: airbyte/source-zuora
  dockerImageTag: 0.1.3
  documentationUrl: https://docs.airbyte.io/integrations/sources/zuora
  icon: zuora.svg
  sourceType: api<|MERGE_RESOLUTION|>--- conflicted
+++ resolved
@@ -537,11 +537,7 @@
 - name: Postgres
   sourceDefinitionId: decd338e-5647-4c0b-adf4-da0e75f5a750
   dockerRepository: airbyte/source-postgres
-<<<<<<< HEAD
-  dockerImageTag: 0.3.18
-=======
-  dockerImageTag: 0.4.0
->>>>>>> 586f22d3
+  dockerImageTag: 0.4.1
   documentationUrl: https://docs.airbyte.io/integrations/sources/postgres
   icon: postgresql.svg
   sourceType: database
@@ -611,11 +607,7 @@
 - name: Salesforce
   sourceDefinitionId: b117307c-14b6-41aa-9422-947e34922962
   dockerRepository: airbyte/source-salesforce
-<<<<<<< HEAD
-  dockerImageTag: 0.1.10
-=======
-  dockerImageTag: 0.1.12
->>>>>>> 586f22d3
+  dockerImageTag: 0.1.13
   documentationUrl: https://docs.airbyte.io/integrations/sources/salesforce
   icon: salesforce.svg
   sourceType: api
