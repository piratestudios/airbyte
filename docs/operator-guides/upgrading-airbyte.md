--- conflicted
+++ resolved
@@ -82,11 +82,7 @@
    Here's an example of what it might look like with the values filled in. It assumes that the downloaded `airbyte_archive.tar.gz` is in `/tmp`.
 
    ```bash
-<<<<<<< HEAD
-   docker run --rm -v /tmp:/config airbyte/migration:0.30.22-alpha --\
-=======
    docker run --rm -v /tmp:/config airbyte/migration:0.30.36-alpha --\
->>>>>>> 1dcd525e
    --input /config/airbyte_archive.tar.gz\
    --output /config/airbyte_archive_migrated.tar.gz
    ```
