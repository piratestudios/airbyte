--- conflicted
+++ resolved
@@ -172,13 +172,9 @@
     * [S3](integrations/destinations/s3.md)
     * [Snowflake](integrations/destinations/snowflake.md)
     * [Cassandra](integrations/destinations/cassandra.md)
-<<<<<<< HEAD
+    * [Scylla](integrations/destinations/scylla.md)
     * [Redis](integrations/destinations/redis.md)
   * [Custom or New Connector](integrations/custom-connectors.md)
-=======
-    * [Scylla](integrations/destinations/scylla.md)
-    * [Custom or New Connector](integrations/custom-connectors.md)
->>>>>>> 747597a2
 * [Connector Development](connector-development/README.md)
   * [Tutorials](connector-development/tutorials/README.md)
     * [Python CDK Speedrun: Creating a Source](connector-development/tutorials/cdk-speedrun.md)
