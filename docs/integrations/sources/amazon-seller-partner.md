# Amazon Seller Partner

## Features

| Feature           | Supported?\(Yes/No\) | Notes |
| :---------------- | :------------------- | :---- |
| Full Refresh Sync | Yes                  |       |
| Incremental Sync  | Yes                  |       |

This source syncs data from the [Amazon Seller Partner API](https://github.com/amzn/selling-partner-api-docs/blob/main/guides/en-US/developer-guide/SellingPartnerApiDeveloperGuide.md).

## Supported Tables

This source is capable of syncing the following streams:

- [Order Reports](https://sellercentral.amazon.com/gp/help/help.html?itemID=201648780)
- [All Listings](https://github.com/amzn/selling-partner-api-docs/blob/main/references/reports-api/reporttype-values.md#inventory-reports)
- [FBA Inventory Reports](https://sellercentral.amazon.com/gp/help/200740930)
- [Amazon-Fulfilled Shipments Report](https://sellercentral.amazon.com/gp/help/help.html?itemID=200453120)
- [Open Listings Report](https://github.com/amzn/selling-partner-api-docs/blob/main/references/reports-api/reporttype-values.md#inventory-reports)
- [Removal Order Detail Report (overview)](https://sellercentral.amazon.com/gp/help/help.html?itemID=200989110)
- [Removal Shipment Detail Report](https://sellercentral.amazon.com/gp/help/help.html?itemID=200989100)
- [Inventory Health & Planning Report](https://github.com/amzn/selling-partner-api-docs/blob/main/references/reports-api/reporttype-values.md#vendor-retail-analytics-reports)
- [Orders](https://github.com/amzn/selling-partner-api-docs/blob/main/references/orders-api/ordersV0.md) \(incremental\)
- [VendorDirectFulfillmentShipping](https://github.com/amzn/selling-partner-api-docs/blob/main/references/vendor-direct-fulfillment-shipping-api/vendorDirectFulfillmentShippingV1.md)
- [Seller Feedback Report](https://github.com/amzn/selling-partner-api-docs/blob/main/references/reports-api/reporttype-values.md#performance-reports)
- [Brand Analytics Search Terms Report](https://github.com/amzn/selling-partner-api-docs/blob/main/references/reports-api/reporttype-values.md#brand-analytics-reports)

## Getting started

**Requirements**

- replication_start_date
- refresh_token
- lwa_app_id
- lwa_client_secret
- aws_access_key
- aws_secret_key
- role_arn
- aws_environment
- region

**Setup guide**

Information about how to get credentials you may find [here](https://github.com/amzn/selling-partner-api-docs/blob/main/guides/en-US/developer-guide/SellingPartnerApiDeveloperGuide.md).

## Data type mapping

| Integration Type         | Airbyte Type | Notes |
| :----------------------- | :----------- | :---- |
| `string`                 | `string`     |       |
| `int`, `float`, `number` | `number`     |       |
| `date`                   | `date`       |       |
| `datetime`               | `datetime`   |       |
| `array`                  | `array`      |       |
| `object`                 | `object`     |       |

### Performance Considerations (Airbyte Open-Source)

Information about rate limits you may find [here](https://github.com/amzn/selling-partner-api-docs/blob/main/guides/en-US/usage-plans-rate-limits/Usage-Plans-and-Rate-Limits.md).

## CHANGELOG

<<<<<<< HEAD
| Version  | Date       | Pull Request                                             | Subject                                                                |
| :------- | :--------- | :------------------------------------------------------- | :--------------------------------------------------------------------- |
| `0.2.10` | 2022-01-04 | [\#9115](https://github.com/airbytehq/airbyte/pull/9115) | Fix reading only 100 orders                                            |
| `0.2.9`  | 2021-12-30 | [\#9212](https://github.com/airbytehq/airbyte/pull/9212) | Normalize GET_SELLER_FEEDBACK_DATA header field names                  |
| `0.2.8`  | 2021-12-22 | [\#8810](https://github.com/airbytehq/airbyte/pull/8810) | Fix GET_SELLER_FEEDBACK_DATA Date cursor field format                  |
| `0.2.7`  | 2021-12-21 | [\#9002](https://github.com/airbytehq/airbyte/pull/9002) | Extract REPORTS_MAX_WAIT_SECONDS to configurable parameter             |
| `0.2.6`  | 2021-12-10 | [\#8179](https://github.com/airbytehq/airbyte/pull/8179) | Add GET_BRAND_ANALYTICS_SEARCH_TERMS_REPORT report                     |
| `0.2.5`  | 2021-12-06 | [\#8425](https://github.com/airbytehq/airbyte/pull/8425) | Update title, description fields in spec                               |
| `0.2.4`  | 2021-11-08 | [\#8021](https://github.com/airbytehq/airbyte/pull/8021) | Added GET_SELLER_FEEDBACK_DATA report with incremental sync capability |
| `0.2.3`  | 2021-11-08 | [\#7828](https://github.com/airbytehq/airbyte/pull/7828) | Remove datetime format from all streams                                |
| `0.2.2`  | 2021-11-08 | [\#7752](https://github.com/airbytehq/airbyte/pull/7752) | Change `check_connection` function to use stream Orders                |
| `0.2.1`  | 2021-09-17 | [\#5248](https://github.com/airbytehq/airbyte/pull/5248) | `Added extra stream support. Updated reports streams logics`           |
| `0.2.0`  | 2021-08-06 | [\#4863](https://github.com/airbytehq/airbyte/pull/4863) | `Rebuild source with airbyte-cdk`                                      |
| `0.1.3`  | 2021-06-23 | [\#4288](https://github.com/airbytehq/airbyte/pull/4288) | `Bugfix failing connection check`                                      |
| `0.1.2`  | 2021-06-15 | [\#4108](https://github.com/airbytehq/airbyte/pull/4108) | `Fixed: Sync fails with timeout when create report is CANCELLED`       |
=======
| Version | Date | Pull Request | Subject |
| :--- | :--- | :--- | :--- |
| `0.2.10` | 2021-12-31 | [\#9236](https://github.com/airbytehq/airbyte/pull/9236) | Fix NoAuth deprecation warning |
| `0.2.9` | 2021-12-30 | [\#9212](https://github.com/airbytehq/airbyte/pull/9212) | Normalize GET_SELLER_FEEDBACK_DATA header field names |
| `0.2.8` | 2021-12-22 | [\#8810](https://github.com/airbytehq/airbyte/pull/8810) | Fix GET_SELLER_FEEDBACK_DATA Date cursor field format |
| `0.2.7` | 2021-12-21 | [\#9002](https://github.com/airbytehq/airbyte/pull/9002) | Extract REPORTS_MAX_WAIT_SECONDS to configurable parameter |
| `0.2.6` | 2021-12-10 | [\#8179](https://github.com/airbytehq/airbyte/pull/8179) | Add GET_BRAND_ANALYTICS_SEARCH_TERMS_REPORT report |
| `0.2.5` | 2021-12-06 | [\#8425](https://github.com/airbytehq/airbyte/pull/8425) | Update title, description fields in spec |
| `0.2.4` | 2021-11-08 | [\#8021](https://github.com/airbytehq/airbyte/pull/8021) | Added GET_SELLER_FEEDBACK_DATA report with incremental sync capability |
| `0.2.3` | 2021-11-08 | [\#7828](https://github.com/airbytehq/airbyte/pull/7828) | Remove datetime format from all streams |
| `0.2.2` | 2021-11-08 | [\#7752](https://github.com/airbytehq/airbyte/pull/7752) | Change `check_connection` function to use stream Orders |
| `0.2.1` | 2021-09-17 | [\#5248](https://github.com/airbytehq/airbyte/pull/5248) | `Added extra stream support. Updated reports streams logics` |
| `0.2.0` | 2021-08-06 | [\#4863](https://github.com/airbytehq/airbyte/pull/4863) | `Rebuild source with airbyte-cdk` |
| `0.1.3` | 2021-06-23 | [\#4288](https://github.com/airbytehq/airbyte/pull/4288) | `Bugfix failing connection check` |
| `0.1.2` | 2021-06-15 | [\#4108](https://github.com/airbytehq/airbyte/pull/4108) | `Fixed: Sync fails with timeout when create report is CANCELLED` |
>>>>>>> ee26499d
<|MERGE_RESOLUTION|>--- conflicted
+++ resolved
@@ -61,10 +61,10 @@
 
 ## CHANGELOG
 
-<<<<<<< HEAD
 | Version  | Date       | Pull Request                                             | Subject                                                                |
 | :------- | :--------- | :------------------------------------------------------- | :--------------------------------------------------------------------- |
-| `0.2.10` | 2022-01-04 | [\#9115](https://github.com/airbytehq/airbyte/pull/9115) | Fix reading only 100 orders                                            |
+| `0.2.11` | 2022-01-04 | [\#9115](https://github.com/airbytehq/airbyte/pull/9115) | Fix reading only 100 orders                                            |
+| `0.2.10` | 2021-12-31 | [\#9236](https://github.com/airbytehq/airbyte/pull/9236) | Fix NoAuth deprecation warning                                         |
 | `0.2.9`  | 2021-12-30 | [\#9212](https://github.com/airbytehq/airbyte/pull/9212) | Normalize GET_SELLER_FEEDBACK_DATA header field names                  |
 | `0.2.8`  | 2021-12-22 | [\#8810](https://github.com/airbytehq/airbyte/pull/8810) | Fix GET_SELLER_FEEDBACK_DATA Date cursor field format                  |
 | `0.2.7`  | 2021-12-21 | [\#9002](https://github.com/airbytehq/airbyte/pull/9002) | Extract REPORTS_MAX_WAIT_SECONDS to configurable parameter             |
@@ -76,21 +76,4 @@
 | `0.2.1`  | 2021-09-17 | [\#5248](https://github.com/airbytehq/airbyte/pull/5248) | `Added extra stream support. Updated reports streams logics`           |
 | `0.2.0`  | 2021-08-06 | [\#4863](https://github.com/airbytehq/airbyte/pull/4863) | `Rebuild source with airbyte-cdk`                                      |
 | `0.1.3`  | 2021-06-23 | [\#4288](https://github.com/airbytehq/airbyte/pull/4288) | `Bugfix failing connection check`                                      |
-| `0.1.2`  | 2021-06-15 | [\#4108](https://github.com/airbytehq/airbyte/pull/4108) | `Fixed: Sync fails with timeout when create report is CANCELLED`       |
-=======
-| Version | Date | Pull Request | Subject |
-| :--- | :--- | :--- | :--- |
-| `0.2.10` | 2021-12-31 | [\#9236](https://github.com/airbytehq/airbyte/pull/9236) | Fix NoAuth deprecation warning |
-| `0.2.9` | 2021-12-30 | [\#9212](https://github.com/airbytehq/airbyte/pull/9212) | Normalize GET_SELLER_FEEDBACK_DATA header field names |
-| `0.2.8` | 2021-12-22 | [\#8810](https://github.com/airbytehq/airbyte/pull/8810) | Fix GET_SELLER_FEEDBACK_DATA Date cursor field format |
-| `0.2.7` | 2021-12-21 | [\#9002](https://github.com/airbytehq/airbyte/pull/9002) | Extract REPORTS_MAX_WAIT_SECONDS to configurable parameter |
-| `0.2.6` | 2021-12-10 | [\#8179](https://github.com/airbytehq/airbyte/pull/8179) | Add GET_BRAND_ANALYTICS_SEARCH_TERMS_REPORT report |
-| `0.2.5` | 2021-12-06 | [\#8425](https://github.com/airbytehq/airbyte/pull/8425) | Update title, description fields in spec |
-| `0.2.4` | 2021-11-08 | [\#8021](https://github.com/airbytehq/airbyte/pull/8021) | Added GET_SELLER_FEEDBACK_DATA report with incremental sync capability |
-| `0.2.3` | 2021-11-08 | [\#7828](https://github.com/airbytehq/airbyte/pull/7828) | Remove datetime format from all streams |
-| `0.2.2` | 2021-11-08 | [\#7752](https://github.com/airbytehq/airbyte/pull/7752) | Change `check_connection` function to use stream Orders |
-| `0.2.1` | 2021-09-17 | [\#5248](https://github.com/airbytehq/airbyte/pull/5248) | `Added extra stream support. Updated reports streams logics` |
-| `0.2.0` | 2021-08-06 | [\#4863](https://github.com/airbytehq/airbyte/pull/4863) | `Rebuild source with airbyte-cdk` |
-| `0.1.3` | 2021-06-23 | [\#4288](https://github.com/airbytehq/airbyte/pull/4288) | `Bugfix failing connection check` |
-| `0.1.2` | 2021-06-15 | [\#4108](https://github.com/airbytehq/airbyte/pull/4108) | `Fixed: Sync fails with timeout when create report is CANCELLED` |
->>>>>>> ee26499d
+| `0.1.2`  | 2021-06-15 | [\#4108](https://github.com/airbytehq/airbyte/pull/4108) | `Fixed: Sync fails with timeout when create report is CANCELLED`       |