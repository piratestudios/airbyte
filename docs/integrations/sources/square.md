# Square

## Overview

The Square Source can sync data from the [Square API](https://developer.squareup.com/reference/square)

Useful links:

* [Square API Explorer](https://developer.squareup.com/explorer/square)
* [Square API Docs](https://developer.squareup.com/reference/square)
* [Square Developer Dashboard](https://developer.squareup.com/apps)

#### Output schema

This Source is capable of syncing the following Streams:

* [Items](https://developer.squareup.com/explorer/square/catalog-api/search-catalog-objects) \(Incremental\)
* [Categories](https://developer.squareup.com/explorer/square/catalog-api/search-catalog-objects) \(Incremental\)
* [Discounts](https://developer.squareup.com/explorer/square/catalog-api/search-catalog-objects) \(Incremental\)
* [Taxes](https://developer.squareup.com/explorer/square/catalog-api/search-catalog-objects) \(Incremental\)
* [ModifierLists](https://developer.squareup.com/explorer/square/catalog-api/search-catalog-objects) \(Incremental\)
* [Payments](https://developer.squareup.com/reference/square_2021-06-16/payments-api/list-payments) \(Incremental\)
* [Refunds](https://developer.squareup.com/reference/square_2021-06-16/refunds-api/list-payment-refunds) \(Incremental\)
* [Locations](https://developer.squareup.com/explorer/square/locations-api/list-locations) 
* [Team Members](https://developer.squareup.com/reference/square_2021-06-16/team-api/search-team-members) \(old V1 Employees API\) 
* [List Team Member Wages](https://developer.squareup.com/explorer/square/labor-api/list-team-member-wages)  \(old V1 Roles API\) 
* [Customers](https://developer.squareup.com/explorer/square/customers-api/list-customers) 
* [Shifts](https://developer.squareup.com/reference/square/labor-api/search-shifts) 
* [Orders](https://developer.squareup.com/reference/square/orders-api/search-orders) 

#### Data type mapping

| Integration Type | Airbyte Type | Notes |
| :--- | :--- | :--- |
| `string` | `string` |  |
| `integer` | `integer` |  |
| `array` | `array` |  |
| `object` | `object` |  |
| `boolean` | `boolean` |  |

#### Features

| Feature | Supported? |
| :--- | :--- |
| Full Refresh Sync | Yes |
| Incremental - Append Sync | Yes |
| Namespaces | No |

### Requirements

* api\_key - The Square API key token 
* is\_sandbox - the switch between sandbox \(true\) and production \(false\) environments 

### Setup guide

To get the API key for your square application follow [Geting started](https://developer.squareup.com/docs/get-started) and [Access token](https://developer.squareup.com/docs/build-basics/access-tokens) guides

## Performance considerations

No defined API rate limits were found in Square documentation however considering [this information](https://stackoverflow.com/questions/28033966/whats-the-rate-limit-on-the-square-connect-api/28053836#28053836) it has 10 QPS limits. The connector doesn't handle rate limits exceptions, but no errors were raised during testing.

Some Square API endpoints has different page size limitation

* Items - 1000
* Categories - 1000
* Discounts - 1000
* Taxes - 1000
* ModifierLists - 1000
* Payments - 100
* Refunds - 100
* TeamMembers - 100
* ListTeamMemberWages - 200 
* Shifts - 200
* Orders - 500 

## Changelog

| Version | Date | Pull Request | Subject |
| :--- | :--- | :--- | :--- |
<<<<<<< HEAD
| 0.1.2 | 2021-11-01 | [6842](https://github.com/airbytehq/airbyte/pull/6842) | Added oauth2 support |
=======
| 0.1.2 | 2021-11-08 | [7499](https://github.com/airbytehq/airbyte/pull/7499) | Remove base-python dependencies |
>>>>>>> a55ef51f
| 0.1.1 | 2021-07-09 | [4645](https://github.com/airbytehq/airbyte/pull/4645) | Update \_send\_request method due to Airbyte CDK changes |
| 0.1.0 | 2021-06-30 | [4439](https://github.com/airbytehq/airbyte/pull/4439) | Initial release supporting the Square API |
<|MERGE_RESOLUTION|>--- conflicted
+++ resolved
@@ -77,10 +77,6 @@
 
 | Version | Date | Pull Request | Subject |
 | :--- | :--- | :--- | :--- |
-<<<<<<< HEAD
-| 0.1.2 | 2021-11-01 | [6842](https://github.com/airbytehq/airbyte/pull/6842) | Added oauth2 support |
-=======
 | 0.1.2 | 2021-11-08 | [7499](https://github.com/airbytehq/airbyte/pull/7499) | Remove base-python dependencies |
->>>>>>> a55ef51f
 | 0.1.1 | 2021-07-09 | [4645](https://github.com/airbytehq/airbyte/pull/4645) | Update \_send\_request method due to Airbyte CDK changes |
 | 0.1.0 | 2021-06-30 | [4439](https://github.com/airbytehq/airbyte/pull/4439) | Initial release supporting the Square API |
