--- conflicted
+++ resolved
@@ -29,11 +29,7 @@
 | `webapp.replicaCount`        | Number of webapp replicas                                        | `1`              |
 | `webapp.image.repository`    | The repository to use for the airbyte webapp image.              | `airbyte/webapp` |
 | `webapp.image.pullPolicy`    | the pull policy to use for the airbyte webapp image              | `IfNotPresent`   |
-<<<<<<< HEAD
-| `webapp.image.tag`           | The airbyte webapp image tag. Defaults to the chart's AppVersion | `0.30.22-alpha`  |
-=======
 | `webapp.image.tag`           | The airbyte webapp image tag. Defaults to the chart's AppVersion | `0.30.36-alpha`  |
->>>>>>> 1dcd525e
 | `webapp.podAnnotations`      | Add extra annotations to the webapp pod(s)                       | `{}`             |
 | `webapp.service.type`        | The service type to use for the webapp service                   | `ClusterIP`      |
 | `webapp.service.port`        | The service port to expose the webapp on                         | `80`             |
@@ -60,11 +56,7 @@
 | `scheduler.replicaCount`       | Number of scheduler replicas                                        | `1`                 |
 | `scheduler.image.repository`   | The repository to use for the airbyte scheduler image.              | `airbyte/scheduler` |
 | `scheduler.image.pullPolicy`   | the pull policy to use for the airbyte scheduler image              | `IfNotPresent`      |
-<<<<<<< HEAD
-| `scheduler.image.tag`          | The airbyte scheduler image tag. Defaults to the chart's AppVersion | `0.30.22-alpha`     |
-=======
 | `scheduler.image.tag`          | The airbyte scheduler image tag. Defaults to the chart's AppVersion | `0.30.36-alpha`     |
->>>>>>> 1dcd525e
 | `scheduler.podAnnotations`     | Add extra annotations to the scheduler pod                          | `{}`                |
 | `scheduler.resources.limits`   | The resources limits for the scheduler container                    | `{}`                |
 | `scheduler.resources.requests` | The requested resources for the scheduler container                 | `{}`                |
@@ -95,11 +87,7 @@
 | `server.replicaCount`                       | Number of server replicas                                        | `1`              |
 | `server.image.repository`                   | The repository to use for the airbyte server image.              | `airbyte/server` |
 | `server.image.pullPolicy`                   | the pull policy to use for the airbyte server image              | `IfNotPresent`   |
-<<<<<<< HEAD
-| `server.image.tag`                          | The airbyte server image tag. Defaults to the chart's AppVersion | `0.30.22-alpha`  |
-=======
 | `server.image.tag`                          | The airbyte server image tag. Defaults to the chart's AppVersion | `0.30.36-alpha`  |
->>>>>>> 1dcd525e
 | `server.podAnnotations`                     | Add extra annotations to the server pod                          | `{}`             |
 | `server.livenessProbe.enabled`              | Enable livenessProbe on the server                               | `true`           |
 | `server.livenessProbe.initialDelaySeconds`  | Initial delay seconds for livenessProbe                          | `30`             |
@@ -133,11 +121,7 @@
 | `worker.replicaCount`                       | Number of worker replicas                                        | `1`              |
 | `worker.image.repository`                   | The repository to use for the airbyte worker image.              | `airbyte/worker` |
 | `worker.image.pullPolicy`                   | the pull policy to use for the airbyte worker image              | `IfNotPresent`   |
-<<<<<<< HEAD
-| `worker.image.tag`                          | The airbyte worker image tag. Defaults to the chart's AppVersion | `0.30.22-alpha`  |
-=======
 | `worker.image.tag`                          | The airbyte worker image tag. Defaults to the chart's AppVersion | `0.30.36-alpha`  |
->>>>>>> 1dcd525e
 | `worker.podAnnotations`                     | Add extra annotations to the worker pod(s)                       | `{}`             |
 | `worker.livenessProbe.enabled`              | Enable livenessProbe on the worker                               | `true`           |
 | `worker.livenessProbe.initialDelaySeconds`  | Initial delay seconds for livenessProbe                          | `30`             |
