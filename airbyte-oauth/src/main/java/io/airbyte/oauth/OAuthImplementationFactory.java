/*
 * Copyright (c) 2021 Airbyte, Inc., all rights reserved.
 */

package io.airbyte.oauth;

import com.google.common.collect.ImmutableMap;
import io.airbyte.config.StandardDestinationDefinition;
import io.airbyte.config.StandardSourceDefinition;
import io.airbyte.config.persistence.ConfigRepository;
import io.airbyte.oauth.flows.*;
import io.airbyte.oauth.flows.facebook.FacebookMarketingOAuthFlow;
import io.airbyte.oauth.flows.facebook.FacebookPagesOAuthFlow;
import io.airbyte.oauth.flows.facebook.InstagramOAuthFlow;
import io.airbyte.oauth.flows.google.GoogleAdsOAuthFlow;
import io.airbyte.oauth.flows.google.GoogleAnalyticsOAuthFlow;
import io.airbyte.oauth.flows.google.GoogleSearchConsoleOAuthFlow;
import io.airbyte.oauth.flows.google.GoogleSheetsOAuthFlow;
import io.airbyte.oauth.flows.google.YouTubeAnalyticsOAuthFlow;
import java.net.http.HttpClient;
import java.util.Map;

public class OAuthImplementationFactory {

  private final Map<String, OAuthFlowImplementation> OAUTH_FLOW_MAPPING;

  public OAuthImplementationFactory(final ConfigRepository configRepository, final HttpClient httpClient) {
    OAUTH_FLOW_MAPPING = ImmutableMap.<String, OAuthFlowImplementation>builder()
        .put("airbyte/source-asana", new AsanaOAuthFlow(configRepository, httpClient))
        .put("airbyte/source-facebook-marketing", new FacebookMarketingOAuthFlow(configRepository, httpClient))
        .put("airbyte/source-facebook-pages", new FacebookPagesOAuthFlow(configRepository, httpClient))
        .put("airbyte/source-github", new GithubOAuthFlow(configRepository, httpClient))
        .put("airbyte/source-google-ads", new GoogleAdsOAuthFlow(configRepository, httpClient))
        .put("airbyte/source-google-analytics-v4", new GoogleAnalyticsOAuthFlow(configRepository, httpClient))
        .put("airbyte/source-google-search-console", new GoogleSearchConsoleOAuthFlow(configRepository, httpClient))
        .put("airbyte/source-google-sheets", new GoogleSheetsOAuthFlow(configRepository, httpClient))
        .put("airbyte/source-harvest", new HarvestOAuthFlow(configRepository, httpClient))
        .put("airbyte/source-hubspot", new HubspotOAuthFlow(configRepository, httpClient))
        .put("airbyte/source-intercom", new IntercomOAuthFlow(configRepository, httpClient))
        .put("airbyte/source-instagram", new InstagramOAuthFlow(configRepository, httpClient))
        .put("airbyte/source-lever-hiring", new LeverOAuthFlow(configRepository, httpClient))
        .put("airbyte/source-microsoft-teams", new MicrosoftTeamsOAuthFlow(configRepository, httpClient))
        .put("airbyte/source-pipedrive", new PipeDriveOAuthFlow(configRepository, httpClient))
        .put("airbyte/source-quickbooks", new QuickbooksOAuthFlow(configRepository, httpClient))
        .put("airbyte/source-retently", new RetentlyOAuthFlow(configRepository, httpClient))
        .put("airbyte/source-linkedin-ads", new LinkedinAdsOAuthFlow(configRepository, httpClient))
        .put("airbyte/source-salesforce", new SalesforceOAuthFlow(configRepository, httpClient))
        .put("airbyte/source-slack", new SlackOAuthFlow(configRepository, httpClient))
        .put("airbyte/source-snapchat-marketing", new SnapchatMarketingOAuthFlow(configRepository, httpClient))
        .put("airbyte/source-strava", new StravaOAuthFlow(configRepository, httpClient))
        .put("airbyte/source-surveymonkey", new SurveymonkeyOAuthFlow(configRepository, httpClient))
        .put("airbyte/source-trello", new TrelloOAuthFlow(configRepository, httpClient))
        .put("airbyte/source-youtube-analytics", new YouTubeAnalyticsOAuthFlow(configRepository, httpClient))
        .put("airbyte/source-drift", new DriftOAuthFlow(configRepository, httpClient))
        .put("airbyte/source-zendesk-chat", new ZendeskChatOAuthFlow(configRepository, httpClient))
<<<<<<< HEAD
        .put("airbyte/source-mailchimp", new MailchimpOAuthFlow(configRepository, httpClient))
=======
        .put("airbyte/source-monday", new MondayOAuthFlow(configRepository, httpClient))
>>>>>>> 11553ec8
        .build();
  }

  public OAuthFlowImplementation create(final StandardSourceDefinition sourceDefinition) {
    return create(sourceDefinition.getDockerRepository());
  }

  public OAuthFlowImplementation create(final StandardDestinationDefinition destinationDefinition) {
    return create(destinationDefinition.getDockerRepository());
  }

  private OAuthFlowImplementation create(final String imageName) {
    if (OAUTH_FLOW_MAPPING.containsKey(imageName)) {
      return OAUTH_FLOW_MAPPING.get(imageName);
    } else {
      throw new IllegalStateException(
          String.format("Requested OAuth implementation for %s, but it is not included in the oauth mapping.", imageName));
    }
  }

}<|MERGE_RESOLUTION|>--- conflicted
+++ resolved
@@ -53,11 +53,8 @@
         .put("airbyte/source-youtube-analytics", new YouTubeAnalyticsOAuthFlow(configRepository, httpClient))
         .put("airbyte/source-drift", new DriftOAuthFlow(configRepository, httpClient))
         .put("airbyte/source-zendesk-chat", new ZendeskChatOAuthFlow(configRepository, httpClient))
-<<<<<<< HEAD
+        .put("airbyte/source-monday", new MondayOAuthFlow(configRepository, httpClient))
         .put("airbyte/source-mailchimp", new MailchimpOAuthFlow(configRepository, httpClient))
-=======
-        .put("airbyte/source-monday", new MondayOAuthFlow(configRepository, httpClient))
->>>>>>> 11553ec8
         .build();
   }
 
