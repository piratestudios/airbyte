--- conflicted
+++ resolved
@@ -109,33 +109,20 @@
   private final Supplier<Instant> timeSupplier;
 
   @VisibleForTesting
-<<<<<<< HEAD
-  DefaultJobPersistence(final Database database,
-=======
   DefaultJobPersistence(final Database jobDatabase,
->>>>>>> 1dcd525e
                         final Supplier<Instant> timeSupplier,
                         final int minimumAgeInDays,
                         final int excessiveNumberOfJobs,
                         final int minimumRecencyCount) {
-<<<<<<< HEAD
-    this.database = new ExceptionWrappingDatabase(database);
-=======
     this.jobDatabase = new ExceptionWrappingDatabase(jobDatabase);
->>>>>>> 1dcd525e
     this.timeSupplier = timeSupplier;
     JOB_HISTORY_MINIMUM_AGE_IN_DAYS = minimumAgeInDays;
     JOB_HISTORY_EXCESSIVE_NUMBER_OF_JOBS = excessiveNumberOfJobs;
     JOB_HISTORY_MINIMUM_RECENCY = minimumRecencyCount;
   }
 
-<<<<<<< HEAD
-  public DefaultJobPersistence(final Database database) {
-    this(database, Instant::now, 30, 500, 10);
-=======
   public DefaultJobPersistence(final Database jobDatabase) {
     this(jobDatabase, Instant::now, 30, 500, 10);
->>>>>>> 1dcd525e
   }
 
   /**
@@ -198,12 +185,7 @@
     });
   }
 
-<<<<<<< HEAD
-  private void updateJobStatusIfNotInTerminalState(
-                                                   final DSLContext ctx,
-=======
   private void updateJobStatusIfNotInTerminalState(final DSLContext ctx,
->>>>>>> 1dcd525e
                                                    final long jobId,
                                                    final JobStatus newStatus,
                                                    final LocalDateTime now,
@@ -235,28 +217,16 @@
     return jobDatabase.transaction(ctx -> {
       final Job job = getJob(ctx, jobId);
       if (job.isJobInTerminalState()) {
-<<<<<<< HEAD
-        final var errMsg =
-            String.format("Cannot create an attempt for a job id: %s that is in a terminal state: %s for connection id: %s", job.getId(),
-                job.getStatus(), job.getScope());
-=======
         final var errMsg = String.format(
             "Cannot create an attempt for a job id: %s that is in a terminal state: %s for connection id: %s",
             job.getId(), job.getStatus(), job.getScope());
->>>>>>> 1dcd525e
         throw new IllegalStateException(errMsg);
       }
 
       if (job.hasRunningAttempt()) {
-<<<<<<< HEAD
-        final var errMsg =
-            String.format("Cannot create an attempt for a job id: %s that has a running attempt: %s for connection id: %s", job.getId(),
-                job.getStatus(), job.getScope());
-=======
         final var errMsg = String.format(
             "Cannot create an attempt for a job id: %s that has a running attempt: %s for connection id: %s",
             job.getId(), job.getStatus(), job.getScope());
->>>>>>> 1dcd525e
         throw new IllegalStateException(errMsg);
       }
 
@@ -317,11 +287,7 @@
 
   @Override
   public void setAttemptTemporalWorkflowId(final long jobId, final int attemptNumber, final String temporalWorkflowId) throws IOException {
-<<<<<<< HEAD
-    database.query(ctx -> ctx.execute(
-=======
     jobDatabase.query(ctx -> ctx.execute(
->>>>>>> 1dcd525e
         " UPDATE attempts SET temporal_workflow_id = ? WHERE job_id = ? AND attempt_number = ?",
         temporalWorkflowId,
         jobId,
@@ -330,11 +296,7 @@
 
   @Override
   public Optional<String> getAttemptTemporalWorkflowId(final long jobId, final int attemptNumber) throws IOException {
-<<<<<<< HEAD
-    final var result = database.query(ctx -> ctx.fetch(
-=======
     final var result = jobDatabase.query(ctx -> ctx.fetch(
->>>>>>> 1dcd525e
         " SELECT temporal_workflow_id from attempts WHERE job_id = ? AND attempt_number = ?",
         jobId,
         attemptNumber)).stream().findFirst();
@@ -348,17 +310,6 @@
 
   @Override
   public <T> void writeOutput(final long jobId, final int attemptNumber, final T output) throws IOException {
-<<<<<<< HEAD
-    final LocalDateTime now = LocalDateTime.ofInstant(timeSupplier.get(), ZoneOffset.UTC);
-
-    database.query(
-        ctx -> ctx.execute(
-            "UPDATE attempts SET output = CAST(? as JSONB), updated_at = ? WHERE job_id = ? AND attempt_number = ?",
-            Jsons.serialize(output),
-            now,
-            jobId,
-            attemptNumber));
-=======
     final OffsetDateTime now = OffsetDateTime.ofInstant(timeSupplier.get(), ZoneOffset.UTC);
     jobDatabase.transaction(
         ctx -> ctx.update(ATTEMPTS)
@@ -366,16 +317,11 @@
             .set(ATTEMPTS.UPDATED_AT, now)
             .where(ATTEMPTS.JOB_ID.eq(jobId), ATTEMPTS.ATTEMPT_NUMBER.eq(attemptNumber))
             .execute());
->>>>>>> 1dcd525e
   }
 
   @Override
   public Job getJob(final long jobId) throws IOException {
-<<<<<<< HEAD
-    return database.query(ctx -> getJob(ctx, jobId));
-=======
     return jobDatabase.query(ctx -> getJob(ctx, jobId));
->>>>>>> 1dcd525e
   }
 
   private Job getJob(final DSLContext ctx, final long jobId) {
@@ -393,11 +339,7 @@
 
   @Override
   public List<Job> listJobs(final Set<ConfigType> configTypes, final String configId, final int pagesize, final int offset) throws IOException {
-<<<<<<< HEAD
-    return database.query(ctx -> getJobsFromResult(ctx.fetch(
-=======
     return jobDatabase.query(ctx -> getJobsFromResult(ctx.fetch(
->>>>>>> 1dcd525e
         BASE_JOB_SELECT_AND_JOIN + "WHERE " +
             "CAST(config_type AS VARCHAR) in " + Sqls.toSqlInFragment(configTypes) + " " +
             "AND scope = ? " +
@@ -413,11 +355,7 @@
 
   @Override
   public List<Job> listJobsWithStatus(final Set<ConfigType> configTypes, final JobStatus status) throws IOException {
-<<<<<<< HEAD
-    return database.query(ctx -> getJobsFromResult(ctx
-=======
     return jobDatabase.query(ctx -> getJobsFromResult(ctx
->>>>>>> 1dcd525e
         .fetch(BASE_JOB_SELECT_AND_JOIN + "WHERE " +
             "CAST(config_type AS VARCHAR) IN " + Sqls.toSqlInFragment(configTypes) + " AND " +
             "CAST(jobs.status AS VARCHAR) = ? " +
@@ -432,11 +370,7 @@
 
   @Override
   public Optional<Job> getLastReplicationJob(final UUID connectionId) throws IOException {
-<<<<<<< HEAD
-    return database.query(ctx -> ctx
-=======
     return jobDatabase.query(ctx -> ctx
->>>>>>> 1dcd525e
         .fetch(BASE_JOB_SELECT_AND_JOIN + "WHERE " +
             "CAST(jobs.config_type AS VARCHAR) in " + Sqls.toSqlInFragment(Job.REPLICATION_TYPES) + " AND " +
             "scope = ? AND " +
@@ -450,27 +384,6 @@
   }
 
   @Override
-<<<<<<< HEAD
-  public Optional<State> getCurrentState(final UUID connectionId) throws IOException {
-    return database.query(ctx -> ctx
-        .fetch(BASE_JOB_SELECT_AND_JOIN + "WHERE " +
-            "CAST(jobs.config_type AS VARCHAR) in " + Sqls.toSqlInFragment(Job.REPLICATION_TYPES) + " AND " +
-            "scope = ? AND " +
-            "output->'sync'->'state' IS NOT NULL " +
-            "ORDER BY attempts.created_at DESC LIMIT 1",
-            connectionId.toString())
-        .stream()
-        .findFirst()
-        .flatMap(r -> getJobOptional(ctx, r.get("job_id", Long.class)))
-        .flatMap(Job::getLastAttemptWithOutput)
-        .flatMap(Attempt::getOutput)
-        .map(JobOutput::getSync)
-        .map(StandardSyncOutput::getState));
-  }
-
-  @Override
-=======
->>>>>>> 1dcd525e
   public Optional<Job> getNextJob() throws IOException {
     // rules:
     // 1. get oldest, pending job
@@ -551,11 +464,7 @@
 
   @Override
   public void setVersion(final String airbyteVersion) throws IOException {
-<<<<<<< HEAD
-    database.query(ctx -> ctx.execute(String.format(
-=======
     jobDatabase.query(ctx -> ctx.execute(String.format(
->>>>>>> 1dcd525e
         "INSERT INTO %s(%s, %s) VALUES('%s', '%s'), ('%s_init_db', '%s') ON CONFLICT (%s) DO UPDATE SET %s = '%s'",
         AIRBYTE_METADATA_TABLE,
         METADATA_KEY_COL,
@@ -671,11 +580,7 @@
       final String JOB_HISTORY_PURGE_SQL = MoreResources.readResource("job_history_purge.sql");
       // interval '?' days cannot use a ? bind, so we're using %d instead.
       final String sql = String.format(JOB_HISTORY_PURGE_SQL, (JOB_HISTORY_MINIMUM_AGE_IN_DAYS - 1));
-<<<<<<< HEAD
-      final Integer rows = database.query(ctx -> ctx.execute(sql,
-=======
       final Integer rows = jobDatabase.query(ctx -> ctx.execute(sql,
->>>>>>> 1dcd525e
           asOfDate.format(DateTimeFormatter.ofPattern("YYYY-MM-dd")),
           JOB_HISTORY_EXCESSIVE_NUMBER_OF_JOBS,
           JOB_HISTORY_MINIMUM_RECENCY));
