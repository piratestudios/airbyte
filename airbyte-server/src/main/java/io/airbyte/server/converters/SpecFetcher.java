/*
 * Copyright (c) 2021 Airbyte, Inc., all rights reserved.
 */

package io.airbyte.server.converters;

import com.google.common.base.Preconditions;
import io.airbyte.commons.docker.DockerUtils;
import io.airbyte.config.JobConfig.ConfigType;
import io.airbyte.config.StandardDestinationDefinition;
import io.airbyte.config.StandardSourceDefinition;
import io.airbyte.protocol.models.ConnectorSpecification;
import io.airbyte.scheduler.client.SynchronousJobMetadata;
import io.airbyte.scheduler.client.SynchronousResponse;
import io.airbyte.scheduler.client.SynchronousSchedulerClient;
import java.io.IOException;
import org.slf4j.Logger;
import org.slf4j.LoggerFactory;

public class SpecFetcher {

  private static final Logger LOGGER = LoggerFactory.getLogger(SpecFetcher.class);

  private final SynchronousSchedulerClient schedulerJobClient;

  public SpecFetcher(final SynchronousSchedulerClient schedulerJobClient) {
    this.schedulerJobClient = schedulerJobClient;
  }

<<<<<<< HEAD
  public ConnectorSpecification execute(final String dockerImage) throws IOException {
    return getSpecFromJob(schedulerJobClient.createGetSpecJob(dockerImage));
  }

  private static ConnectorSpecification getSpecFromJob(final SynchronousResponse<ConnectorSpecification> response) {
=======
  // TODO: remove this once file migrations are deprecated, as that is the only time this function is
  // used
  @Deprecated
  public ConnectorSpecification getSpec(final String dockerImage) throws IOException {
    return getSpecFromJob(schedulerJobClient.createGetSpecJob(dockerImage));
  }

  public ConnectorSpecification getSpec(final StandardSourceDefinition sourceDefinition) throws IOException {
    return getSpecFromJob(getSpecJobResponse(sourceDefinition));
  }

  public ConnectorSpecification getSpec(final StandardDestinationDefinition destinationDefinition) throws IOException {
    return getSpecFromJob(getSpecJobResponse(destinationDefinition));
  }

  // TODO: remove this method once the spec is a required field on the StandardSourceDefinition struct
  public SynchronousResponse<ConnectorSpecification> getSpecJobResponse(final StandardSourceDefinition sourceDefinition) throws IOException {
    LOGGER.debug("Spec Fetcher: Getting spec for Source Definition.");
    final ConnectorSpecification spec = sourceDefinition.getSpec();

    if (spec != null) {
      LOGGER.debug("Spec Fetcher: Spec found in Source Definition.");
      return new SynchronousResponse<>(spec, SynchronousJobMetadata.mock(ConfigType.GET_SPEC));
    }

    LOGGER.debug("Spec Fetcher: Spec not found in Source Definition, fetching with scheduler job instead.");
    final String dockerImageName = DockerUtils.getTaggedImageName(sourceDefinition.getDockerRepository(), sourceDefinition.getDockerImageTag());
    return schedulerJobClient.createGetSpecJob(dockerImageName);
  }

  // TODO: remove this method once the spec is a required field on the StandardDestinationDefinition
  // struct
  public SynchronousResponse<ConnectorSpecification> getSpecJobResponse(final StandardDestinationDefinition destinationDefinition)
      throws IOException {
    LOGGER.debug("Spec Fetcher: Getting spec for Destination Definition.");
    final ConnectorSpecification spec = destinationDefinition.getSpec();

    if (spec != null) {
      LOGGER.debug("Spec Fetcher: Spec found in Destination Definition.");
      return new SynchronousResponse<>(spec, SynchronousJobMetadata.mock(ConfigType.GET_SPEC));
    }

    LOGGER.debug("Spec Fetcher: Spec not found in Destination Definition, fetching with scheduler job instead.");
    final String dockerImageName = DockerUtils.getTaggedImageName(
        destinationDefinition.getDockerRepository(),
        destinationDefinition.getDockerImageTag());
    return schedulerJobClient.createGetSpecJob(dockerImageName);
  }

  public static ConnectorSpecification getSpecFromJob(final SynchronousResponse<ConnectorSpecification> response) {
>>>>>>> 1dcd525e
    Preconditions.checkState(response.isSuccess(), "Get Spec job failed.");
    Preconditions.checkNotNull(response.getOutput(), "Get Spec job return null spec");

    return response.getOutput();
  }

}<|MERGE_RESOLUTION|>--- conflicted
+++ resolved
@@ -27,13 +27,6 @@
     this.schedulerJobClient = schedulerJobClient;
   }
 
-<<<<<<< HEAD
-  public ConnectorSpecification execute(final String dockerImage) throws IOException {
-    return getSpecFromJob(schedulerJobClient.createGetSpecJob(dockerImage));
-  }
-
-  private static ConnectorSpecification getSpecFromJob(final SynchronousResponse<ConnectorSpecification> response) {
-=======
   // TODO: remove this once file migrations are deprecated, as that is the only time this function is
   // used
   @Deprecated
@@ -84,7 +77,6 @@
   }
 
   public static ConnectorSpecification getSpecFromJob(final SynchronousResponse<ConnectorSpecification> response) {
->>>>>>> 1dcd525e
     Preconditions.checkState(response.isSuccess(), "Get Spec job failed.");
     Preconditions.checkNotNull(response.getOutput(), "Get Spec job return null spec");
 
