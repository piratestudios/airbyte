--- conflicted
+++ resolved
@@ -227,11 +227,8 @@
 
 export const Routing: React.FC = () => {
   const { user, inited, emailVerified } = useAuthService();
-<<<<<<< HEAD
-=======
   const config = useConfig();
   useFullStory(config.fullstory, config.fullstory.enabled);
->>>>>>> 1dcd525e
 
   return (
     <Router>
