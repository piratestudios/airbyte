import React, { useMemo } from "react";
import { Navigate, Route, Routes } from "react-router-dom";
import { useIntl } from "react-intl";
import { useLocation } from "react-use";

import { useConfig } from "config";

import SourcesPage from "./SourcesPage";
import DestinationPage from "./DestinationPage";
import PreferencesPage from "./PreferencesPage";
import OnboardingPage from "./OnboardingPage";
import ConnectionPage from "./ConnectionPage";
import SettingsPage from "./SettingsPage";
import MainView from "views/layout/MainView";
import { CompleteOauthRequest } from "views/CompleteOauthRequest";

import { useNotificationService } from "hooks/services/Notification";
import { useApiHealthPoll } from "hooks/services/Health";
import {
  TrackPageAnalytics,
  useAnalyticsIdentifyUser,
  useAnalyticsRegisterValues,
} from "hooks/services/Analytics";
import { useListWorkspaces } from "services/workspaces/WorkspacesService";
import { OnboardingServiceProvider } from "hooks/services/Onboarding";
import { useCurrentWorkspace } from "hooks/services/useWorkspace";
<<<<<<< HEAD
import { useLocation } from "react-use";
=======
>>>>>>> 86e08d0f
import { Workspace } from "core/domain/workspace/Workspace";

export enum RoutePaths {
  AuthFlow = "/auth_flow",
  Root = "/",

<<<<<<< HEAD
=======
  Workspaces = "workspaces",
>>>>>>> 86e08d0f
  Preferences = "preferences",
  Onboarding = "onboarding",
  Connections = "connections",
  Destination = "destination",
  Source = "source",
  Settings = "settings",

  Connection = "connection",
  ConnectionNew = "new-connection",
  SourceNew = "new-source",
  DestinationNew = "new-destination",
}

function useDemo() {
  const { formatMessage } = useIntl();
  const config = useConfig();

  const demoNotification = useMemo(
    () => ({
      id: "demo.message",
      title: formatMessage({ id: "demo.message.title" }),
      text: formatMessage({ id: "demo.message.body" }),
      nonClosable: true,
    }),
    [formatMessage]
  );

  useNotificationService(config.isDemo ? demoNotification : undefined);
}

const useAddAnalyticsContextForWorkspace = (workspace: Workspace): void => {
  const analyticsContext = useMemo(
    () => ({
      workspace_id: workspace.workspaceId,
      customer_id: workspace.customerId,
    }),
    [workspace.workspaceId, workspace.customerId]
  );
  useAnalyticsRegisterValues(analyticsContext);
  useAnalyticsIdentifyUser(workspace.workspaceId);
};

const MainViewRoutes: React.FC<{ workspace: Workspace }> = ({ workspace }) => {
  return (
    <MainView>
      <TrackPageAnalytics />
      <Routes>
        <Route
          path={`${RoutePaths.Destination}/*`}
          element={<DestinationPage />}
        />
        <Route path={`${RoutePaths.Source}/*`} element={<SourcesPage />} />
        <Route
          path={`${RoutePaths.Connections}/*`}
          element={<ConnectionPage />}
        />
        <Route path={`${RoutePaths.Settings}/*`} element={<SettingsPage />} />
        {workspace.displaySetupWizard ? (
          <Route
            path={`${RoutePaths.Onboarding}/*`}
            element={<OnboardingPage />}
          />
        ) : null}
        <Route
          path="*"
          element={
            <Navigate
              to={
                workspace.displaySetupWizard
                  ? RoutePaths.Onboarding
                  : RoutePaths.Connections
              }
            />
          }
        />
      </Routes>
    </MainView>
  );
};

const PreferencesRoutes = () => (
  <Routes>
    <Route path={RoutePaths.Preferences} element={<PreferencesPage />} />
    <Route path="*" element={<Navigate to={RoutePaths.Preferences} />} />
  </Routes>
);

<<<<<<< HEAD
export const AutoSelectFirstWorkspace: React.FC = () => {
=======
export const AutoSelectFirstWorkspace: React.FC<{ includePath?: boolean }> = ({
  includePath,
}) => {
>>>>>>> 86e08d0f
  const location = useLocation();
  const workspaces = useListWorkspaces();
  const currentWorkspace = workspaces[0];

  return (
    <Navigate
<<<<<<< HEAD
      to={`/${currentWorkspace.workspaceId}${location.pathname}`}
=======
      to={`/${RoutePaths.Workspaces}/${currentWorkspace.workspaceId}${
        includePath ? location.pathname : ""
      }`}
>>>>>>> 86e08d0f
      replace={true}
    />
  );
};

const RoutingWithWorkspace: React.FC = () => {
  const workspace = useCurrentWorkspace();
  useAddAnalyticsContextForWorkspace(workspace);
  useApiHealthPoll();
  useDemo();

  return (
    <OnboardingServiceProvider>
      {workspace.initialSetupComplete ? (
        <MainViewRoutes workspace={workspace} />
      ) : (
        <PreferencesRoutes />
      )}
    </OnboardingServiceProvider>
  );
};

export const Routing: React.FC = () => {
  // TODO: Remove this after it is verified there are no problems with current routing
  const OldRoutes = useMemo(
    () =>
      Object.values(RoutePaths).map((r) => (
<<<<<<< HEAD
        <Route path={`${r}/*`} key={r} element={<AutoSelectFirstWorkspace />} />
=======
        <Route
          path={`${r}/*`}
          key={r}
          element={<AutoSelectFirstWorkspace includePath />}
        />
>>>>>>> 86e08d0f
      )),
    []
  );
  return (
    <Routes>
      {OldRoutes}
      <Route path={RoutePaths.AuthFlow} element={<CompleteOauthRequest />} />
<<<<<<< HEAD
      <Route path="/:workspaceId/*" element={<RoutingWithWorkspace />} />
=======
      <Route
        path={`${RoutePaths.Workspaces}/:workspaceId/*`}
        element={<RoutingWithWorkspace />}
      />
      <Route path="*" element={<AutoSelectFirstWorkspace />} />
>>>>>>> 86e08d0f
    </Routes>
  );
};<|MERGE_RESOLUTION|>--- conflicted
+++ resolved
@@ -24,20 +24,13 @@
 import { useListWorkspaces } from "services/workspaces/WorkspacesService";
 import { OnboardingServiceProvider } from "hooks/services/Onboarding";
 import { useCurrentWorkspace } from "hooks/services/useWorkspace";
-<<<<<<< HEAD
-import { useLocation } from "react-use";
-=======
->>>>>>> 86e08d0f
 import { Workspace } from "core/domain/workspace/Workspace";
 
 export enum RoutePaths {
   AuthFlow = "/auth_flow",
   Root = "/",
 
-<<<<<<< HEAD
-=======
   Workspaces = "workspaces",
->>>>>>> 86e08d0f
   Preferences = "preferences",
   Onboarding = "onboarding",
   Connections = "connections",
@@ -125,26 +118,18 @@
   </Routes>
 );
 
-<<<<<<< HEAD
-export const AutoSelectFirstWorkspace: React.FC = () => {
-=======
 export const AutoSelectFirstWorkspace: React.FC<{ includePath?: boolean }> = ({
   includePath,
 }) => {
->>>>>>> 86e08d0f
   const location = useLocation();
   const workspaces = useListWorkspaces();
   const currentWorkspace = workspaces[0];
 
   return (
     <Navigate
-<<<<<<< HEAD
-      to={`/${currentWorkspace.workspaceId}${location.pathname}`}
-=======
       to={`/${RoutePaths.Workspaces}/${currentWorkspace.workspaceId}${
         includePath ? location.pathname : ""
       }`}
->>>>>>> 86e08d0f
       replace={true}
     />
   );
@@ -172,15 +157,11 @@
   const OldRoutes = useMemo(
     () =>
       Object.values(RoutePaths).map((r) => (
-<<<<<<< HEAD
-        <Route path={`${r}/*`} key={r} element={<AutoSelectFirstWorkspace />} />
-=======
         <Route
           path={`${r}/*`}
           key={r}
           element={<AutoSelectFirstWorkspace includePath />}
         />
->>>>>>> 86e08d0f
       )),
     []
   );
@@ -188,15 +169,11 @@
     <Routes>
       {OldRoutes}
       <Route path={RoutePaths.AuthFlow} element={<CompleteOauthRequest />} />
-<<<<<<< HEAD
-      <Route path="/:workspaceId/*" element={<RoutingWithWorkspace />} />
-=======
       <Route
         path={`${RoutePaths.Workspaces}/:workspaceId/*`}
         element={<RoutingWithWorkspace />}
       />
       <Route path="*" element={<AutoSelectFirstWorkspace />} />
->>>>>>> 86e08d0f
     </Routes>
   );
 };