import React, { Suspense } from "react";
<<<<<<< HEAD
import { Navigate, Route, Routes } from "react-router-dom";
import { NetworkErrorBoundary as ErrorBoundary } from "rest-hooks";
=======
import { Route, Routes } from "react-router-dom";
>>>>>>> 86e08d0f

import { RoutePaths } from "../routes";
import LoadingPage from "components/LoadingPage";
import ConnectionItemPage from "./pages/ConnectionItemPage";
import CreationFormPage from "./pages/CreationFormPage";
import AllConnectionsPage from "./pages/AllConnectionsPage";
<<<<<<< HEAD

const FallbackRootNavigateor = () => <Navigate to={RoutePaths.Root} />;
=======
import { StartOverErrorView } from "views/common/StartOverErrorView";
import { ResourceNotFoundErrorBoundary } from "views/common/ResorceNotFoundErrorBoundary";
>>>>>>> 86e08d0f

const ConnectionPage: React.FC = () => {
  return (
    <Suspense fallback={<LoadingPage />}>
      <Routes>
        <Route path={RoutePaths.ConnectionNew} element={<CreationFormPage />} />
        <Route
          path=":id/*"
          element={
<<<<<<< HEAD
            <ErrorBoundary fallbackComponent={FallbackRootNavigateor}>
              <ConnectionItemPage />
            </ErrorBoundary>
=======
            <ResourceNotFoundErrorBoundary
              errorComponent={<StartOverErrorView />}
            >
              <ConnectionItemPage />
            </ResourceNotFoundErrorBoundary>
>>>>>>> 86e08d0f
          }
        />
        <Route index element={<AllConnectionsPage />} />
      </Routes>
    </Suspense>
  );
};

export default ConnectionPage;<|MERGE_RESOLUTION|>--- conflicted
+++ resolved
@@ -1,23 +1,13 @@
 import React, { Suspense } from "react";
-<<<<<<< HEAD
-import { Navigate, Route, Routes } from "react-router-dom";
-import { NetworkErrorBoundary as ErrorBoundary } from "rest-hooks";
-=======
 import { Route, Routes } from "react-router-dom";
->>>>>>> 86e08d0f
 
 import { RoutePaths } from "../routes";
 import LoadingPage from "components/LoadingPage";
 import ConnectionItemPage from "./pages/ConnectionItemPage";
 import CreationFormPage from "./pages/CreationFormPage";
 import AllConnectionsPage from "./pages/AllConnectionsPage";
-<<<<<<< HEAD
-
-const FallbackRootNavigateor = () => <Navigate to={RoutePaths.Root} />;
-=======
 import { StartOverErrorView } from "views/common/StartOverErrorView";
 import { ResourceNotFoundErrorBoundary } from "views/common/ResorceNotFoundErrorBoundary";
->>>>>>> 86e08d0f
 
 const ConnectionPage: React.FC = () => {
   return (
@@ -27,17 +17,11 @@
         <Route
           path=":id/*"
           element={
-<<<<<<< HEAD
-            <ErrorBoundary fallbackComponent={FallbackRootNavigateor}>
-              <ConnectionItemPage />
-            </ErrorBoundary>
-=======
             <ResourceNotFoundErrorBoundary
               errorComponent={<StartOverErrorView />}
             >
               <ConnectionItemPage />
             </ResourceNotFoundErrorBoundary>
->>>>>>> 86e08d0f
           }
         />
         <Route index element={<AllConnectionsPage />} />
