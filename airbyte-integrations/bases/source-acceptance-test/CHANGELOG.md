# Changelog

<<<<<<< HEAD
=======
## 0.1.28
Print stream name when incremental sync tests fail

## 0.1.27
Add ignored fields for full refresh test (unit tests)

## 0.1.26
Add ignored fields for full refresh test

## 0.1.25
Fix incorrect nested strucutres compare.

>>>>>>> 1dcd525e
## 0.1.24
Improve message about errors in the stream's schema: https://github.com/airbytehq/airbyte/pull/6934

## 0.1.23
Fix incorrect auth init flow check defect.

## 0.1.22
Fix checking schemas with root $ref keyword

## 0.1.21
Fix rootObject oauth init parameter check

## 0.1.20
Add oauth init flow parameter verification for spec.

## 0.1.19
Assert a non-empty overlap between the fields present in the record and the declared json schema.

## 0.1.18
Fix checking date-time format againt nullable field.

## 0.1.17
Fix serialize function for acceptance-tests: https://github.com/airbytehq/airbyte/pull/5738

## 0.1.16
Fix for flake8-ckeck for acceptance-tests: https://github.com/airbytehq/airbyte/pull/5785

## 0.1.15
Add detailed logging for acceptance tests: https://github.com/airbytehq/airbyte/pull/5392

## 0.1.14
Fix for NULL datetime in MySQL format (i.e. 0000-00-00): https://github.com/airbytehq/airbyte/pull/4465

## 0.1.13
Replace `validate_output_from_all_streams` with `empty_streams` param: https://github.com/airbytehq/airbyte/pull/4897

## 0.1.12
Improve error message when data mismatches schema: https://github.com/airbytehq/airbyte/pull/4753

## 0.1.11
Fix error in the naming of method `test_match_expected` for class `TestSpec`.

## 0.1.10
Add validation of input config.json against spec.json.

## 0.1.9
Add configurable validation of schema for all records in BasicRead test: https://github.com/airbytehq/airbyte/pull/4345
The validation is ON by default. 
To disable validation for the source you need to set `validate_schema: off` in the config file.

## 0.1.8
Fix cursor_path to support nested and absolute paths: https://github.com/airbytehq/airbyte/pull/4552

## 0.1.7
Add: `test_spec` additionally checks if Dockerfile has `ENV AIRBYTE_ENTRYPOINT` defined and equal to space_joined `ENTRYPOINT`

## 0.1.6
Add test whether PKs present and not None if `source_defined_primary_key` defined: https://github.com/airbytehq/airbyte/pull/4140

## 0.1.5
Add configurable timeout for the acceptance tests: https://github.com/airbytehq/airbyte/pull/4296
<|MERGE_RESOLUTION|>--- conflicted
+++ resolved
@@ -1,7 +1,5 @@
 # Changelog
 
-<<<<<<< HEAD
-=======
 ## 0.1.28
 Print stream name when incremental sync tests fail
 
@@ -14,7 +12,6 @@
 ## 0.1.25
 Fix incorrect nested strucutres compare.
 
->>>>>>> 1dcd525e
 ## 0.1.24
 Improve message about errors in the stream's schema: https://github.com/airbytehq/airbyte/pull/6934
 
