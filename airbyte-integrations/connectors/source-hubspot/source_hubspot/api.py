--- conflicted
+++ resolved
@@ -693,11 +693,7 @@
         yield from self.read(partial(self._api.get, url=self.url), params)
 
 
-<<<<<<< HEAD
 class DealStream(CRMSearchStream):
-=======
-class DealStream(CRMObjectIncrementalStream):
->>>>>>> 86e08d0f
     """Deals, API v3"""
 
     def __init__(self, **kwargs):
