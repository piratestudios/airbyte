--- conflicted
+++ resolved
@@ -22,14 +22,7 @@
       "readOnly": true
     },
     "type": {
-<<<<<<< HEAD
-      "type": "string",
-      "title": "Type",
-      "description": "There are four types of campaigns you can create in Mailchimp. A/B Split campaigns have been deprecated and variate campaigns should be used instead.",
-      "enum": ["regular", "plaintext", "absplit", "rss", "variate"]
-=======
       "$ref": "campaignType.json"
->>>>>>> c12e7bbc
     },
     "create_time": {
       "type": "string",
@@ -50,14 +43,7 @@
       "readOnly": true
     },
     "status": {
-<<<<<<< HEAD
-      "type": "string",
-      "title": "Status",
-      "description": "The current status of the campaign.",
-      "enum": ["save", "paused", "schedule", "sending", "sent", "canceled", "canceling", "archived"]
-=======
       "$ref": "campaignStatus.json"
->>>>>>> c12e7bbc
     },
     "emails_sent": {
       "type": "integer",
@@ -124,13 +110,7 @@
           "readOnly": true
         },
         "segment_opts": {
-<<<<<<< HEAD
-          "type": "object",
-          "title": "Segmentation Options",
-          "description": "An object representing all segmentation options. This object should contain a saved_segment_id to use an existing segment, or you can create a new segment by including both match and conditions options."
-=======
           "$ref": "segmentationOptions.json"
->>>>>>> c12e7bbc
         }
       }
     },
