--- conflicted
+++ resolved
@@ -7,6 +7,7 @@
 import com.amazonaws.services.s3.AmazonS3;
 import com.fasterxml.jackson.databind.JsonNode;
 import com.fasterxml.jackson.databind.ObjectMapper;
+import com.fasterxml.jackson.databind.ObjectWriter;
 import io.airbyte.integrations.destination.gcs.GcsDestinationConfig;
 import io.airbyte.integrations.destination.gcs.credential.GcsHmacKeyCredentialConfig;
 import io.airbyte.integrations.destination.gcs.writer.BaseGcsWriter;
@@ -42,11 +43,8 @@
 
   private final ParquetWriter<Record> parquetWriter;
   private final AvroRecordFactory avroRecordFactory;
-<<<<<<< HEAD
   private final String gcsFileLocation;
-=======
   private final String objectKey;
->>>>>>> 6889a892
 
   public GcsParquetWriter(final GcsDestinationConfig config,
                           final AmazonS3 s3Client,
@@ -122,7 +120,11 @@
   }
 
   @Override
-<<<<<<< HEAD
+  public String getOutputPath() {
+    return objectKey;
+  }
+
+  @Override
   public String getFileLocation() {
     return gcsFileLocation;
   }
@@ -130,10 +132,6 @@
   @Override
   public S3Format getFileFormat() {
     return S3Format.PARQUET;
-=======
-  public String getOutputPath() {
-    return objectKey;
->>>>>>> 6889a892
   }
 
 }