--- conflicted
+++ resolved
@@ -188,16 +188,8 @@
     """
 
     primary_key = None
-<<<<<<< HEAD
-=======
-    CHECK_INTERVAL_SECONDS = 30
     # Amazon ads updates the data for the next 3 days
     LOOK_BACK_WINDOW = 3
-    # Async report generation time is 15 minutes according to docs:
-    # https://advertising.amazon.com/API/docs/en-us/get-started/developer-notes
-    # (Service limits section)
-    REPORT_WAIT_TIMEOUT = timedelta(minutes=20)
->>>>>>> 62992bff
     # Format used to specify metric generation date over Amazon Ads API.
     REPORT_DATE_FORMAT = "%Y%m%d"
     cursor_field = "reportDate"
@@ -295,23 +287,33 @@
             stream_state = stream_state or {}
             start_date = stream_state.get(self.cursor_field)
             if start_date:
-<<<<<<< HEAD
                 start_date = pendulum.from_format(start_date, self.REPORT_DATE_FORMAT, tz="UTC")
                 # We already processed records for date specified in stream state, move to the day after
-                start_date += timedelta(days=1)
-=======
-                start_date = pendulum.from_format(start_date, ReportStream.REPORT_DATE_FORMAT, tz="UTC")
-                start_date += timedelta(days=-ReportStream.LOOK_BACK_WINDOW)
-
->>>>>>> 62992bff
+                start_date += timedelta(days=-self.LOOK_BACK_WINDOW)
             else:
                 start_date = self._start_date
 
         for profile in self._profiles:
-<<<<<<< HEAD
             for date in self.get_report_date_ranges(start_date):
                 yield ReportAsyncJob(profile=profile, record_type=None, report_date=date)
-=======
+
+    def get_updated_state(self, current_stream_state: Dict[str, Any], latest_data: Mapping[str, Any]) -> Mapping[str, Any]:
+        return {"reportDate": latest_data["reportDate"]}
+
+    @abstractmethod
+    def _get_init_report_body(self, report_date: str, record_type: str, profile) -> Dict[str, Any]:
+        """
+        Override to return dict representing body of POST request for initiating report creation.
+        """
+
+    def _init_reports(self, report_date: str) -> List[ReportInfo]:
+        """
+        Send report generation requests for all profiles and for all record types for specific day.
+        :report_date - date for generating metric report.
+        :return List of ReportInfo objects each of them has reportId field to check report status.
+        """
+        report_infos = []
+        for profile in self._profiles:
             for record_type, metrics in self.metrics_map.items():
                 metric_date = self._calc_report_generation_date(report_date, profile)
 
@@ -362,7 +364,11 @@
         profile_tz = pytz.timezone(profile.timezone)
         profile_time = report_date.astimezone(profile_tz)
         return profile_time.strftime(ReportStream.REPORT_DATE_FORMAT)
->>>>>>> 62992bff
-
-    def get_updated_state(self, current_stream_state: Dict[str, Any], latest_data: Mapping[str, Any]) -> Mapping[str, Any]:
-        return {"reportDate": latest_data["reportDate"]}+
+    def _download_report(self, report_info: ReportInfo, url: str) -> List[dict]:
+        """
+        Download and parse report result
+        """
+        response = self._send_http_request(url, report_info.profile_id)
+        raw_string = decompress(response.content).decode("utf")
+        return json.loads(raw_string)