--- conflicted
+++ resolved
@@ -1,10 +1,6 @@
 {
-  "authorization": { "auth_type": "Apikey", "api_key": "some_api_key" },
+  "api_key": "API_KEY",
   "is_sandbox": true,
-<<<<<<< HEAD
-  "start_date": "2021-06-01",
-=======
   "start_date": "2200-01-01",
->>>>>>> a55ef51f
   "include_deleted_objects": false
 }