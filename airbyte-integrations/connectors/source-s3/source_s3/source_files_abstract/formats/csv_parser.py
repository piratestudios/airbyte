--- conflicted
+++ resolved
@@ -4,12 +4,7 @@
 
 import csv
 import json
-<<<<<<< HEAD
 import multiprocessing as mp
-import os
-import tempfile
-=======
->>>>>>> 530434f7
 from typing import Any, BinaryIO, Iterator, Mapping, Optional, TextIO, Tuple, Union
 
 import pyarrow
@@ -17,22 +12,10 @@
 import six
 from pyarrow import csv as pa_csv
 
-<<<<<<< HEAD
+from ...utils import run_in_external_process
 from ..file_info import FileInfo
 from .abstract_file_parser import AbstractFileParser
-
-MAX_CHUNK_SIZE = 50.0 * 1024 ** 2  # in bytes
-TMP_FOLDER = tempfile.mkdtemp()
-
-
-def multiprocess_queuer(func, queue: mp.Queue, *args, **kwargs):
-    """this is our multiprocesser helper function, lives at top-level to be Windows-compatible"""
-    queue.put(dill.loads(func)(*args, **kwargs))
-=======
-from ...utils import run_in_external_process
-from .abstract_file_parser import AbstractFileParser
 from .csv_spec import CsvFormat
->>>>>>> 530434f7
 
 
 class CsvParser(AbstractFileParser):
@@ -156,6 +139,33 @@
         field_names = next(reader)
         return {field_name.strip(): pyarrow.string() for field_name in field_names}
 
+    def stream_records(self, file: Union[TextIO, BinaryIO]) -> Iterator[Mapping[str, Any]]:
+        """
+        https://arrow.apache.org/docs/python/generated/pyarrow.csv.open_csv.html
+        PyArrow returns lists of values for each column so we zip() these up into records which we then yield
+        """
+        streaming_reader = pa_csv.open_csv(
+            file,
+            pa.csv.ReadOptions(**self._read_options()),
+            pa.csv.ParseOptions(**self._parse_options()),
+            pa.csv.ConvertOptions(**self._convert_options(self._master_schema)),
+        )
+        still_reading = True
+        while still_reading:
+            try:
+                batch = streaming_reader.read_next_batch()
+            except StopIteration:
+                still_reading = False
+            else:
+                batch_dict = batch.to_pydict()
+                batch_columns = [col_info.name for col_info in batch.schema]
+                # this gives us a list of lists where each nested list holds ordered values for a single column
+                # e.g. [ [1,2,3], ["a", "b", "c"], [True, True, False] ]
+                columnwise_record_values = [batch_dict[column] for column in batch_columns]
+                # we zip this to get row-by-row, e.g. [ [1, "a", True], [2, "b", True], [3, "c", False] ]
+                for record_values in zip(*columnwise_record_values):
+                    # create our record of {col: value, col: value} by dict comprehension, iterating through all cols in batch_columns
+                    yield {batch_columns[i]: record_values[i] for i in range(len(batch_columns))}
     def __read_stream_by_chunks(self, file: Union[TextIO, BinaryIO]) -> Iterator[Mapping[str, Any]]:
         """
         https://arrow.apache.org/docs/python/generated/pyarrow.csv.open_csv.html
