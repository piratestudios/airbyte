/*
 * Copyright (c) 2021 Airbyte, Inc., all rights reserved.
 */

package io.airbyte.integrations.destination.s3.avro;

import com.fasterxml.jackson.databind.JsonNode;
import com.fasterxml.jackson.databind.node.ArrayNode;
import com.google.common.base.Preconditions;
import io.airbyte.commons.util.MoreIterators;
import io.airbyte.integrations.base.JavaBaseConstants;
import java.util.ArrayList;
import java.util.Collections;
import java.util.HashMap;
import java.util.List;
import java.util.Map;
import java.util.Optional;
import java.util.stream.Collectors;
import java.util.stream.Stream;
import javax.annotation.Nullable;
import org.apache.avro.LogicalTypes;
import org.apache.avro.Schema;
import org.apache.avro.SchemaBuilder;
import org.apache.avro.SchemaBuilder.RecordBuilder;
import org.slf4j.Logger;
import org.slf4j.LoggerFactory;
import tech.allegro.schema.json2avro.converter.AdditionalPropertyField;

/**
 * The main function of this class is to convert a JsonSchema to Avro schema. It can also
 * standardize schema names, and keep track of a mapping from the original names to the standardized
 * ones, which is needed for unit tests.
 * <p/>
 * For limitations of this converter, see the README of this connector:
 * https://docs.airbyte.io/integrations/destinations/s3#avro
 */
public class JsonToAvroSchemaConverter {

  private static final Schema UUID_SCHEMA = LogicalTypes.uuid()
      .addToSchema(Schema.create(Schema.Type.STRING));
  private static final Schema NULL_SCHEMA = Schema.create(Schema.Type.NULL);
  private static final Logger LOGGER = LoggerFactory.getLogger(JsonToAvroSchemaConverter.class);
  private static final Schema TIMESTAMP_MILLIS_SCHEMA = LogicalTypes.timestampMillis()
      .addToSchema(Schema.create(Schema.Type.LONG));

  private final Map<String, String> standardizedNames = new HashMap<>();

  static List<JsonSchemaType> getNonNullTypes(final String fieldName, final JsonNode fieldDefinition) {
    return getTypes(fieldName, fieldDefinition).stream()
        .filter(type -> type != JsonSchemaType.NULL).collect(Collectors.toList());
  }

  static List<JsonSchemaType> getTypes(final String fieldName, final JsonNode fieldDefinition) {
    final Optional<JsonNode> combinedRestriction = getCombinedRestriction(fieldDefinition);
    if (combinedRestriction.isPresent()) {
      return Collections.singletonList(JsonSchemaType.COMBINED);
    }

    final JsonNode typeProperty = fieldDefinition.get("type");
    if (typeProperty == null || typeProperty.isNull()) {
      throw new IllegalStateException(String.format("Field %s has no type", fieldName));
    }

    if (typeProperty.isArray()) {
      return MoreIterators.toList(typeProperty.elements()).stream()
          .map(s -> JsonSchemaType.fromJsonSchemaType(s.asText()))
          .collect(Collectors.toList());
    }

    if (typeProperty.isTextual()) {
      return Collections.singletonList(JsonSchemaType.fromJsonSchemaType(typeProperty.asText()));
    }

    throw new IllegalStateException("Unexpected type: " + typeProperty);
  }

  static Optional<JsonNode> getCombinedRestriction(final JsonNode fieldDefinition) {
    if (fieldDefinition.has("anyOf")) {
      return Optional.of(fieldDefinition.get("anyOf"));
    }
    if (fieldDefinition.has("allOf")) {
      return Optional.of(fieldDefinition.get("allOf"));
    }
    if (fieldDefinition.has("oneOf")) {
      return Optional.of(fieldDefinition.get("oneOf"));
    }
    return Optional.empty();
  }

  public Map<String, String> getStandardizedNames() {
    return standardizedNames;
  }

  /**
   * @return - Avro schema based on the input {@code jsonSchema}.
   */
  public Schema getAvroSchema(final JsonNode jsonSchema,
                              final String name,
                              @Nullable final String namespace,
                              final boolean appendAirbyteFields) {
<<<<<<< HEAD
    final String stdName = NAME_TRANSFORMER.getIdentifier(name);
=======
    final String stdName = AvroConstants.NAME_TRANSFORMER.getIdentifier(name);
>>>>>>> 1dcd525e
    RecordBuilder<Schema> builder = SchemaBuilder.record(stdName);
    if (!stdName.equals(name)) {
      standardizedNames.put(name, stdName);
      LOGGER.warn("Schema name contains illegal character(s) and is standardized: {} -> {}", name,
          stdName);
      builder = builder.doc(
          String.format("%s%s%s",
              AvroConstants.DOC_KEY_ORIGINAL_NAME,
              AvroConstants.DOC_KEY_VALUE_DELIMITER,
              name));
    }
    if (namespace != null) {
      builder = builder.namespace(namespace);
    }

    final JsonNode properties = jsonSchema.get("properties");
<<<<<<< HEAD
    final List<String> fieldNames = new ArrayList<>(MoreIterators.toList(properties.fieldNames()));
=======
    // object field with no "properties" will be handled by the default additional properties
    // field during object conversion; so it is fine if there is no "properties"
    final List<String> fieldNames = properties == null
        ? Collections.emptyList()
        : new ArrayList<>(MoreIterators.toList(properties.fieldNames()));
>>>>>>> 1dcd525e

    SchemaBuilder.FieldAssembler<Schema> assembler = builder.fields();

    if (appendAirbyteFields) {
      assembler = assembler.name(JavaBaseConstants.COLUMN_NAME_AB_ID).type(UUID_SCHEMA).noDefault();
      assembler = assembler.name(JavaBaseConstants.COLUMN_NAME_EMITTED_AT)
          .type(TIMESTAMP_MILLIS_SCHEMA).noDefault();
    }

    for (final String fieldName : fieldNames) {
<<<<<<< HEAD
      final String stdFieldName = NAME_TRANSFORMER.getIdentifier(fieldName);
=======
      // ignore additional properties fields, which will be consolidated
      // into one field at the end
      if (AvroConstants.JSON_EXTRA_PROPS_FIELDS.contains(fieldName)) {
        continue;
      }

      final String stdFieldName = AvroConstants.NAME_TRANSFORMER.getIdentifier(fieldName);
>>>>>>> 1dcd525e
      final JsonNode fieldDefinition = properties.get(fieldName);
      SchemaBuilder.FieldBuilder<Schema> fieldBuilder = assembler.name(stdFieldName);
      if (!stdFieldName.equals(fieldName)) {
        standardizedNames.put(fieldName, stdFieldName);
        LOGGER.warn("Field name contains illegal character(s) and is standardized: {} -> {}",
            fieldName, stdFieldName);
        fieldBuilder = fieldBuilder.doc(String.format("%s%s%s",
            AvroConstants.DOC_KEY_ORIGINAL_NAME,
            AvroConstants.DOC_KEY_VALUE_DELIMITER,
            fieldName));
      }
      assembler = fieldBuilder.type(getNullableFieldTypes(fieldName, fieldDefinition))
          .withDefault(null);
    }

    // support additional properties in one field
    assembler = assembler.name(AvroConstants.AVRO_EXTRA_PROPS_FIELD)
        .type(AdditionalPropertyField.FIELD_SCHEMA).withDefault(null);

    return assembler.endRecord();
  }

  Schema getSingleFieldType(final String fieldName, final JsonSchemaType fieldType, final JsonNode fieldDefinition) {
    Preconditions
        .checkState(fieldType != JsonSchemaType.NULL, "Null types should have been filtered out");

<<<<<<< HEAD
=======
    // the additional properties fields are filtered out and never passed into this method;
    // but this method is able to handle them for completeness
    if (AvroConstants.JSON_EXTRA_PROPS_FIELDS.contains(fieldName)) {
      return AdditionalPropertyField.FIELD_SCHEMA;
    }

>>>>>>> 1dcd525e
    final Schema fieldSchema;
    switch (fieldType) {
      case STRING, NUMBER, INTEGER, BOOLEAN -> fieldSchema = Schema.create(fieldType.getAvroType());
      case COMBINED -> {
        final Optional<JsonNode> combinedRestriction = getCombinedRestriction(fieldDefinition);
        final List<Schema> unionTypes = getSchemasFromTypes(fieldName, (ArrayNode) combinedRestriction.get());
        fieldSchema = Schema.createUnion(unionTypes);
      }
      case ARRAY -> {
        final JsonNode items = fieldDefinition.get("items");
        Preconditions.checkNotNull(items, "Array field %s misses the items property.", fieldName);

        if (items.isObject()) {
          fieldSchema = Schema.createArray(getNullableFieldTypes(String.format("%s.items", fieldName), items));
        } else if (items.isArray()) {
          final List<Schema> arrayElementTypes = getSchemasFromTypes(fieldName, (ArrayNode) items);
<<<<<<< HEAD
          arrayElementTypes.add(0, Schema.create(Type.NULL));
=======
          arrayElementTypes.add(0, NULL_SCHEMA);
>>>>>>> 1dcd525e
          fieldSchema = Schema.createArray(Schema.createUnion(arrayElementTypes));
        } else {
          throw new IllegalStateException(
              String.format("Array field %s has invalid items property: %s", fieldName, items));
        }
      }
      case OBJECT -> fieldSchema = getAvroSchema(fieldDefinition, fieldName, null, false);
      default -> throw new IllegalStateException(
          String.format("Unexpected type for field %s: %s", fieldName, fieldType));
    }
    return fieldSchema;
  }

  List<Schema> getSchemasFromTypes(final String fieldName, final ArrayNode types) {
    return MoreIterators.toList(types.elements())
        .stream()
        .flatMap(definition -> getNonNullTypes(fieldName, definition).stream().flatMap(type -> {
          final Schema singleFieldSchema = getSingleFieldType(fieldName, type, definition);
          if (singleFieldSchema.isUnion()) {
            return singleFieldSchema.getTypes().stream();
          } else {
            return Stream.of(singleFieldSchema);
          }
        }))
        .distinct()
        .collect(Collectors.toList());
  }

  /**
   * @param fieldDefinition - Json schema field definition. E.g. { type: "number" }.
   */
  Schema getNullableFieldTypes(final String fieldName, final JsonNode fieldDefinition) {
    // Filter out null types, which will be added back in the end.
    final List<Schema> nonNullFieldTypes = getNonNullTypes(fieldName, fieldDefinition)
        .stream()
        .flatMap(fieldType -> {
          final Schema singleFieldSchema = getSingleFieldType(fieldName, fieldType, fieldDefinition);
          if (singleFieldSchema.isUnion()) {
            return singleFieldSchema.getTypes().stream();
          } else {
            return Stream.of(singleFieldSchema);
          }
        })
        .distinct()
        .collect(Collectors.toList());

    if (nonNullFieldTypes.isEmpty()) {
      return Schema.create(Schema.Type.NULL);
    } else {
      // Mark every field as nullable to prevent missing value exceptions from Avro / Parquet.
      if (!nonNullFieldTypes.contains(NULL_SCHEMA)) {
        nonNullFieldTypes.add(0, NULL_SCHEMA);
      }
      return Schema.createUnion(nonNullFieldTypes);
    }
  }

}<|MERGE_RESOLUTION|>--- conflicted
+++ resolved
@@ -98,11 +98,7 @@
                               final String name,
                               @Nullable final String namespace,
                               final boolean appendAirbyteFields) {
-<<<<<<< HEAD
-    final String stdName = NAME_TRANSFORMER.getIdentifier(name);
-=======
     final String stdName = AvroConstants.NAME_TRANSFORMER.getIdentifier(name);
->>>>>>> 1dcd525e
     RecordBuilder<Schema> builder = SchemaBuilder.record(stdName);
     if (!stdName.equals(name)) {
       standardizedNames.put(name, stdName);
@@ -119,15 +115,11 @@
     }
 
     final JsonNode properties = jsonSchema.get("properties");
-<<<<<<< HEAD
-    final List<String> fieldNames = new ArrayList<>(MoreIterators.toList(properties.fieldNames()));
-=======
     // object field with no "properties" will be handled by the default additional properties
     // field during object conversion; so it is fine if there is no "properties"
     final List<String> fieldNames = properties == null
         ? Collections.emptyList()
         : new ArrayList<>(MoreIterators.toList(properties.fieldNames()));
->>>>>>> 1dcd525e
 
     SchemaBuilder.FieldAssembler<Schema> assembler = builder.fields();
 
@@ -138,9 +130,6 @@
     }
 
     for (final String fieldName : fieldNames) {
-<<<<<<< HEAD
-      final String stdFieldName = NAME_TRANSFORMER.getIdentifier(fieldName);
-=======
       // ignore additional properties fields, which will be consolidated
       // into one field at the end
       if (AvroConstants.JSON_EXTRA_PROPS_FIELDS.contains(fieldName)) {
@@ -148,7 +137,6 @@
       }
 
       final String stdFieldName = AvroConstants.NAME_TRANSFORMER.getIdentifier(fieldName);
->>>>>>> 1dcd525e
       final JsonNode fieldDefinition = properties.get(fieldName);
       SchemaBuilder.FieldBuilder<Schema> fieldBuilder = assembler.name(stdFieldName);
       if (!stdFieldName.equals(fieldName)) {
@@ -175,15 +163,12 @@
     Preconditions
         .checkState(fieldType != JsonSchemaType.NULL, "Null types should have been filtered out");
 
-<<<<<<< HEAD
-=======
     // the additional properties fields are filtered out and never passed into this method;
     // but this method is able to handle them for completeness
     if (AvroConstants.JSON_EXTRA_PROPS_FIELDS.contains(fieldName)) {
       return AdditionalPropertyField.FIELD_SCHEMA;
     }
 
->>>>>>> 1dcd525e
     final Schema fieldSchema;
     switch (fieldType) {
       case STRING, NUMBER, INTEGER, BOOLEAN -> fieldSchema = Schema.create(fieldType.getAvroType());
@@ -200,11 +185,7 @@
           fieldSchema = Schema.createArray(getNullableFieldTypes(String.format("%s.items", fieldName), items));
         } else if (items.isArray()) {
           final List<Schema> arrayElementTypes = getSchemasFromTypes(fieldName, (ArrayNode) items);
-<<<<<<< HEAD
-          arrayElementTypes.add(0, Schema.create(Type.NULL));
-=======
           arrayElementTypes.add(0, NULL_SCHEMA);
->>>>>>> 1dcd525e
           fieldSchema = Schema.createArray(Schema.createUnion(arrayElementTypes));
         } else {
           throw new IllegalStateException(
