#
# Copyright (c) 2021 Airbyte, Inc., all rights reserved.
#

from typing import Any, List, Mapping, Tuple

from airbyte_cdk.logger import AirbyteLogger
from airbyte_cdk.models import ConnectorSpecification, SyncMode, AuthSpecification, AuthType, OAuth2Specification
from airbyte_cdk.models.airbyte_protocol import DestinationSyncMode
from airbyte_cdk.sources import AbstractSource
from airbyte_cdk.sources.streams import Stream
from airbyte_cdk.sources.streams.http.auth import TokenAuthenticator

from .spec import SourceTiktokMarketingSpec
from .streams import (
    DEFAULT_START_DATE,
    AdGroups,
    AdGroupsReports,
    Ads,
    AdsReports,
    Advertisers,
    AdvertisersReports,
    Campaigns,
    CampaignsReports,
    ReportGranularity,
)

DOCUMENTATION_URL = "https://docs.airbyte.io/integrations/sources/tiktok-marketing"


class TiktokTokenAuthenticator(TokenAuthenticator):
    """
    Docs: https://business-api.tiktok.com/marketing_api/docs?rid=sta6fe2yww&id=1701890922708994
    """

    def __init__(self, token: str, **kwargs):
        super().__init__(token, **kwargs)
        self.token = token

    def get_auth_header(self) -> Mapping[str, Any]:
        return {"Access-Token": self.token}


class SourceTiktokMarketing(AbstractSource):
    def spec(self, *args, **kwargs) -> ConnectorSpecification:
        """Returns the spec for this integration."""
        return ConnectorSpecification(
            documentationUrl=DOCUMENTATION_URL,
            changelogUrl=DOCUMENTATION_URL,
            supportsIncremental=True,
            supported_destination_sync_modes=[DestinationSyncMode.overwrite, DestinationSyncMode.append, DestinationSyncMode.append_dedup],
            connectionSpecification=SourceTiktokMarketingSpec.schema(),
            authSpecification=AuthSpecification(
                auth_type=AuthType.oauth2_0,
                oauth2Specification=OAuth2Specification(
                    rootObject=["credentials", 0],
                    oauthFlowInitParameters=[["client_id"], ["client_secret"]],
                    oauthFlowOutputParameters=[["access_token"]]
                )
            )
        )

    @staticmethod
    def _prepare_stream_args(config: Mapping[str, Any]) -> Mapping[str, Any]:
        """Converts an input configure to stream arguments"""
        credentials = config.get("credentials")
        if credentials:
            auth_type = credentials["auth_type"]
            if auth_type == "Oauth":
                access_token = credentials["access_token"]
                app_id = credentials["app_id"]
                secret = credentials["secret"]
                advertiser_id = int(credentials.get("advertiser_id", 0))
            elif auth_type == "Access token":
                access_token = credentials["access_token"]
                app_id = int(credentials["environment"].get("app_id", 0))
                secret = credentials["environment"].get("secret")
                advertiser_id = int(credentials["environment"].get("advertiser_id", 0))
            else:
                raise Exception(f"Invalid auth type: {auth_type}")
        else:
            access_token = config.get("access_token")
            if not access_token:
                raise Exception("No access_token in creds")
            app_id = int(config["environment"].get("app_id", 0))
            secret = config["environment"].get("secret")
            advertiser_id = int(config["environment"].get("advertiser_id", 0))

        return {
<<<<<<< HEAD
            "authenticator": TiktokTokenAuthenticator(access_token),
            "start_time": config.get("start_time") or "2021-01-01",
            "advertiser_id": advertiser_id,
            "app_id": app_id,
            "secret": secret
=======
            "authenticator": TiktokTokenAuthenticator(config["access_token"]),
            "start_date": config.get("start_date") or DEFAULT_START_DATE,
            "advertiser_id": int(config["environment"].get("advertiser_id", 0)),
            "app_id": int(config["environment"].get("app_id", 0)),
            "secret": config["environment"].get("secret"),
>>>>>>> 16b14c51
        }

    def check_connection(self, logger: AirbyteLogger, config: Mapping[str, Any]) -> Tuple[bool, any]:
        """
        Tests if the input configuration can be used to successfully connect to the integration
        """
        try:
            next(Advertisers(**self._prepare_stream_args(config)).read_records(SyncMode.full_refresh))
        except Exception as err:
            return False, err
        return True, None

    def streams(self, config: Mapping[str, Any]) -> List[Stream]:
        args = self._prepare_stream_args(config)
        report_granularity = config.get("report_granularity") or ReportGranularity.default()
        report_args = dict(report_granularity=report_granularity, **args)
        advertisers_reports = AdvertisersReports(**report_args)
        streams = [
            Ads(**args),
            AdsReports(**report_args),
            Advertisers(**args),
            advertisers_reports if not advertisers_reports.is_sandbox else None,
            AdGroups(**args),
            AdGroupsReports(**report_args),
            Campaigns(**args),
            CampaignsReports(**report_args),
        ]
        return [stream for stream in streams if stream]<|MERGE_RESOLUTION|>--- conflicted
+++ resolved
@@ -87,19 +87,11 @@
             advertiser_id = int(config["environment"].get("advertiser_id", 0))
 
         return {
-<<<<<<< HEAD
             "authenticator": TiktokTokenAuthenticator(access_token),
-            "start_time": config.get("start_time") or "2021-01-01",
-            "advertiser_id": advertiser_id,
-            "app_id": app_id,
-            "secret": secret
-=======
-            "authenticator": TiktokTokenAuthenticator(config["access_token"]),
             "start_date": config.get("start_date") or DEFAULT_START_DATE,
             "advertiser_id": int(config["environment"].get("advertiser_id", 0)),
             "app_id": int(config["environment"].get("app_id", 0)),
             "secret": config["environment"].get("secret"),
->>>>>>> 16b14c51
         }
 
     def check_connection(self, logger: AirbyteLogger, config: Mapping[str, Any]) -> Tuple[bool, any]:
