#
# Copyright (c) 2021 Airbyte, Inc., all rights reserved.
#

from unittest.mock import MagicMock

import pytest
import requests
from airbyte_cdk.models.airbyte_protocol import SyncMode
<<<<<<< HEAD
from source_linnworks.streams import LinnworksStream, Location, StockItems, StockLocations
=======
from source_linnworks.streams import (
    LinnworksStream,
    ProcessedOrderDetails,
    ProcessedOrders,
    StockItems,
    StockLocationDetails,
    StockLocations,
)
>>>>>>> afbbd6ef


@pytest.fixture
def patch_base_class(mocker):
    mocker.patch.object(LinnworksStream, "path", "v0/example_endpoint")
    mocker.patch.object(LinnworksStream, "primary_key", "test_primary_key")
    mocker.patch.object(LinnworksStream, "__abstractmethods__", set())


def test_request_params(patch_base_class):
    stream = LinnworksStream()
    inputs = {"stream_slice": None, "stream_state": None, "next_page_token": None}
    expected_params = {}
    assert stream.request_params(**inputs) == expected_params


def test_next_page_token(patch_base_class):
    stream = LinnworksStream()
    inputs = {"response": MagicMock()}
    expected_token = None
    assert stream.next_page_token(**inputs) == expected_token


def test_parse_response(patch_base_class, requests_mock):
    stream = LinnworksStream()
    requests_mock.get(
        "https://dummy",
        json={
            "Foo": "foo",
            "Bar": {
                "Baz": "baz",
            },
        },
    )
    resp = requests.get("https://dummy")
    inputs = {"response": resp}
    expected_parsed_object = {"Bar": {"Baz": "baz"}, "Foo": "foo"}
    assert next(stream.parse_response(**inputs)) == expected_parsed_object


def test_http_method(patch_base_class):
    stream = LinnworksStream()
    expected_method = "POST"
    assert stream.http_method == expected_method


@pytest.mark.parametrize(
    ("header_name", "header_value", "expected"),
    [
        ("Retry-After", "123", 123),
        ("Retry-After", "-123", -123),
    ],
)
def test_backoff_time(patch_base_class, requests_mock, header_name, header_value, expected):
    stream = LinnworksStream()
    requests_mock.get("https://dummy", headers={header_name: header_value}, status_code=429)
    result = stream.backoff_time(requests.get("https://dummy"))
    assert result == expected


def test_stock_locations_details_init(mocker):
    stock_locations = MagicMock(return_value=None)
    mocker.patch.object(StockLocations, "__init__", stock_locations)
    kwargs = {"foo": "foo", "bar": "bar"}

    StockLocationDetails(**kwargs)

    stock_locations.assert_called_with(**kwargs)


@pytest.mark.parametrize(
    ("stream_slice", "expected"),
    [
        (None, "'NoneType' object is not subscriptable"),
        ({"parent": {"StockLocationId": 42}}, {"pkStockLocationId ": 42}),
    ],
)
def test_stock_locations_details_request_params(mocker, stream_slice, expected):
    source = StockLocationDetails()

    if stream_slice:
        params = source.request_params(None, stream_slice)
        assert params == expected
    else:
        with pytest.raises(TypeError, match=expected):
            source.request_params(None, stream_slice)


@pytest.mark.parametrize(
    ("query", "item_count", "expected"),
    [
        ("", 0, None),
        ("?entriesPerPage=100&pageNumber=1", 100, {"entriesPerPage": 100, "pageNumber": 2}),
        ("?entriesPerPage=200&pageNumber=2", 100, None),
    ],
)
def test_stock_items_next_page_token(mocker, requests_mock, query, item_count, expected):
    url = f"http://dummy{query}"
    requests_mock.get(url, json=[None] * item_count)
    response = requests.get(url)

    source = StockItems()
    next_page_token = source.next_page_token(response)

    assert next_page_token == expected


@pytest.mark.parametrize(
    ("status_code", "expected"),
    [
        (200, ["the_response"]),
        (400, []),
        (500, []),
    ],
)
def test_stock_items_parse_response(mocker, requests_mock, status_code, expected):
    requests_mock.get("https://dummy", json="the_response", status_code=status_code)
    response = requests.get("https://dummy")

    source = StockItems()
    parsed_response = source.parse_response(response)

    if status_code not in [200, 400]:
        with pytest.raises(requests.exceptions.HTTPError):
            list(parsed_response)
    else:
        assert list(parsed_response) == expected


@pytest.mark.parametrize(
    ("next_page_token", "expected"),
    [
        (None, False),
        ({"NextPageTokenKey": "NextPageTokenValue"}, True),
    ],
)
def test_stock_items_request_params(mocker, requests_mock, next_page_token, expected):
    source = StockItems()
    params = source.request_params(None, None, next_page_token)

    assert ("NextPageTokenKey" in params) == expected
    if next_page_token:
        assert next_page_token.items() <= params.items()<|MERGE_RESOLUTION|>--- conflicted
+++ resolved
@@ -6,19 +6,7 @@
 
 import pytest
 import requests
-from airbyte_cdk.models.airbyte_protocol import SyncMode
-<<<<<<< HEAD
-from source_linnworks.streams import LinnworksStream, Location, StockItems, StockLocations
-=======
-from source_linnworks.streams import (
-    LinnworksStream,
-    ProcessedOrderDetails,
-    ProcessedOrders,
-    StockItems,
-    StockLocationDetails,
-    StockLocations,
-)
->>>>>>> afbbd6ef
+from source_linnworks.streams import (LinnworksStream, StockItems, StockLocationDetails, StockLocations)
 
 
 @pytest.fixture
